<<<<<<< HEAD
use crate::{
    c32,
    io::error::{IOError, MeasurementSetWriteError},
    ndarray::{array, Array2, Array3, ArrayView3, ArrayView4, Axis},
    precession::precess_time,
    time::{gps_millis_to_epoch, gps_to_epoch},
    Jones, LatLngHeight, RADec, XyzGeodetic, ENH, UVW,
=======
use std::{
    fs::create_dir_all,
    path::{Path, PathBuf},
>>>>>>> 26fd6e0e
};

use flate2::read::GzDecoder;
use lazy_static::lazy_static;
use rubbl_casatables::{
    GlueDataType, Table, TableCreateMode, TableDesc, TableDescCreateMode, TableOpenMode,
    TableRecord,
};
use tar::Archive;

use super::VisWritable;
use crate::{c32, io::error::MeasurementSetWriteError, ndarray::prelude::*, LatLngHeight, RADec};

cfg_if::cfg_if! {
    if #[cfg(feature = "mwalib")] {
        use std::{
            ops::Range,
            time::SystemTime,
            f64::consts::FRAC_PI_2,
        };

<<<<<<< HEAD
use super::{VisWritable};
=======
        use log::trace;
        use itertools::izip;
        use mwalib::CorrelatorContext;

        use super::error::IOError;
        use crate::{precession::precess_time,
            time::{gps_millis_to_epoch, gps_to_epoch},
            Jones, XyzGeodetic, ENH, UVW
        };
    }
}
>>>>>>> 26fd6e0e

lazy_static! {
    static ref DEFAULT_TABLES_GZ: &'static [u8] =
        include_bytes!("../../data/default_tables.tar.gz");
    static ref SOURCE_TABLE_GZ: &'static [u8] = include_bytes!("../../data/source_table.tar.gz");
}

const PKG_VERSION: &str = env!("CARGO_PKG_VERSION");
const PKG_NAME: &str = env!("CARGO_PKG_NAME");

/// A helper struct to write out a CASA Measurement Set.
pub struct MeasurementSetWriter {
    /// The path to the root of the measurement set (typically ends in .ms)
    path: PathBuf,

    /// The RA/Dec where this observation is phased to
    phase_centre: RADec,

    /// Array Position [Latitude (radians), Longitude (radians), Height (m)]
    array_pos: LatLngHeight,
}

impl MeasurementSetWriter {
    pub fn new<T: AsRef<Path>>(
        path: T,
        phase_centre: RADec,
        array_pos: Option<LatLngHeight>,
    ) -> Self {
        let array_pos = match array_pos {
            Some(pos) => pos,
            None => {
                // The results here are slightly different to those given by cotter.
                // This is at least partly due to different constants (the altitude is
                // definitely slightly different), but possibly also because ERFA is
                // more accurate than cotter's "homebrewed" Geodetic2XYZ.
                LatLngHeight::new_mwa()
            }
        };

        MeasurementSetWriter {
            path: path.as_ref().to_path_buf(),
            phase_centre,
            array_pos,
        }
    }

    /// Create the default measurement set tables from a compressed archive
    pub fn decompress_default_tables(&self) -> Result<(), std::io::Error> {
        let tar = GzDecoder::new(&DEFAULT_TABLES_GZ[..]);
        let mut archive = Archive::new(tar);
        if !(self.path.exists() && self.path.is_dir()) {
            create_dir_all(&self.path)?;
        }
        archive.unpack(&self.path)?;
        Ok(())
    }

    /// Create the SOURCE table, as described in `casacore::MSSource`
    pub fn decompress_source_table(&self) -> Result<(), std::io::Error> {
        let tar = GzDecoder::new(&SOURCE_TABLE_GZ[..]);
        let mut archive = Archive::new(tar);
        let source_table_path = self.path.join("SOURCE");
        if !(source_table_path.exists() && source_table_path.is_dir()) {
            create_dir_all(&source_table_path)?;
        }
        archive.unpack(&source_table_path)?;
        Ok(())
    }

    /// Add additional columns / tables / keywords from `cotter::MSWriter::initialize()`
    pub fn add_cotter_mods(&self, num_channels: usize) {
        let comment = format!(
            "added by {} {}, emulating cotter::MSWriter::initialize()",
            PKG_VERSION, PKG_NAME
        );
        let mut main_table = Table::open(&self.path, TableOpenMode::ReadWrite).unwrap();
        // TODO: why isn't it let data_shape = [4, num_channels as _];
        let data_shape = [num_channels as _, 4];
        main_table
            .add_array_column(
                GlueDataType::TpComplex,
                "DATA",
                Some(comment.as_str()),
                Some(&data_shape),
                false,
                false,
            )
            .unwrap();
        main_table
            .add_array_column(
                GlueDataType::TpFloat,
                "WEIGHT_SPECTRUM",
                Some(comment.as_str()),
                Some(&data_shape),
                false,
                false,
            )
            .unwrap();

        let source_table_path = self.path.join("SOURCE");
        let mut source_table = Table::open(&source_table_path, TableOpenMode::ReadWrite).unwrap();
        source_table
            .add_array_column(
                GlueDataType::TpDouble,
                "REST_FREQUENCY",
                Some(comment.as_str()),
                None,
                false,
                false,
            )
            .unwrap();

        source_table
            .put_column_keyword("REST_FREQUENCY", "QuantumUnits", &vec!["s".to_string()])
            .unwrap();

        let mut meas_info = TableRecord::new().unwrap();
        meas_info
            .put_field("type", &"frequency".to_string())
            .unwrap();
        meas_info.put_field("Ref", &"LSRK".to_string()).unwrap();

        source_table
            .put_column_keyword("REST_FREQUENCY", "MEASINFO", &meas_info)
            .unwrap();

        main_table
            .put_table_keyword("SOURCE", source_table)
            .unwrap();
    }

    /// Add additional columns / tables / keywords from `cotter::MWAMS::addMWAAntennaFields()`
    pub fn add_mwa_ant_mods(&self) {
        let comment = format!(
            "added by {} {}, emulating cotter::MWAMS::addMWAAntennaFields()",
            PKG_VERSION, PKG_NAME
        );

        let ant_table_path = self.path.join("ANTENNA");
        let mut ant_table = Table::open(&ant_table_path, TableOpenMode::ReadWrite).unwrap();
        ant_table
            .add_array_column(
                GlueDataType::TpInt,
                "MWA_INPUT",
                Some(comment.as_str()),
                None,
                false,
                false,
            )
            .unwrap();
        ant_table
            .add_scalar_column(
                GlueDataType::TpInt,
                "MWA_TILE_NR",
                Some(comment.as_str()),
                false,
                false,
            )
            .unwrap();
        ant_table
            .add_scalar_column(
                GlueDataType::TpInt,
                "MWA_RECEIVER",
                Some(comment.as_str()),
                false,
                false,
            )
            .unwrap();
        ant_table
            .add_array_column(
                GlueDataType::TpInt,
                "MWA_SLOT",
                Some(comment.as_str()),
                None,
                false,
                false,
            )
            .unwrap();
        ant_table
            .add_array_column(
                GlueDataType::TpDouble,
                "MWA_CABLE_LENGTH",
                Some(comment.as_str()),
                None,
                false,
                false,
            )
            .unwrap();
    }

    /// Add additional columns / tables / keywords from `cotter::MWAMS::addMWAFieldFields()`
    pub fn add_mwa_field_mods(&self) {
        let comment = format!(
            "added by {} {}, emulating cotter::MWAMS::addMWAFieldFields()",
            PKG_VERSION, PKG_NAME
        );

        let field_table_path = self.path.join("FIELD");
        let mut field_table = Table::open(&field_table_path, TableOpenMode::ReadWrite).unwrap();
        field_table
            .add_scalar_column(
                GlueDataType::TpBool,
                "MWA_HAS_CALIBRATOR",
                Some(comment.as_str()),
                false,
                false,
            )
            .unwrap();
    }

    /// Add additional columns / tables / keywords from `cotter::MWAMS::addMWAObservationFields()`
    pub fn add_mwa_obs_mods(&self) {
        let comment = format!(
            "added by {} {}, emulating cotter::MWAMS::addMWAObservationFields()",
            PKG_VERSION, PKG_NAME
        );

        let obs_table_path = self.path.join("OBSERVATION");
        let mut obs_table = Table::open(&obs_table_path, TableOpenMode::ReadWrite).unwrap();
        obs_table
            .add_scalar_column(
                GlueDataType::TpDouble,
                "MWA_GPS_TIME",
                Some(comment.as_str()),
                false,
                false,
            )
            .unwrap();
        obs_table
            .add_scalar_column(
                GlueDataType::TpString,
                "MWA_FILENAME",
                Some(comment.as_str()),
                false,
                false,
            )
            .unwrap();
        obs_table
            .add_scalar_column(
                GlueDataType::TpString,
                "MWA_OBSERVATION_MODE",
                Some(comment.as_str()),
                false,
                false,
            )
            .unwrap();
        obs_table
            .add_scalar_column(
                GlueDataType::TpInt,
                "MWA_FLAG_WINDOW_SIZE",
                Some(comment.as_str()),
                false,
                false,
            )
            .unwrap();
        obs_table
            .add_scalar_column(
                GlueDataType::TpDouble,
                "MWA_DATE_REQUESTED",
                Some(comment.as_str()),
                false,
                false,
            )
            .unwrap();

        obs_table
            .put_column_keyword("MWA_DATE_REQUESTED", "QuantumUnits", &vec!["s".to_string()])
            .unwrap();

        let mut meas_info = TableRecord::new().unwrap();
        meas_info.put_field("type", &"epoch".to_string()).unwrap();
        meas_info.put_field("Ref", &"UTC".to_string()).unwrap();

        obs_table
            .put_column_keyword("MWA_DATE_REQUESTED", "MEASINFO", &meas_info)
            .unwrap();
    }

    /// Add additional columns / tables / keywords from `cotter::MWAMS::addMWASpectralWindowFields()`
    pub fn add_mwa_spw_mods(&self) {
        let comment = format!(
            "added by {} {}, emulating cotter::MWAMS::addMWASpectralWindowFields()",
            PKG_VERSION, PKG_NAME
        );

        let spw_table_path = self.path.join("SPECTRAL_WINDOW");
        let mut spw_table = Table::open(&spw_table_path, TableOpenMode::ReadWrite).unwrap();
        spw_table
            .add_scalar_column(
                GlueDataType::TpInt,
                "MWA_CENTRE_SUBBAND_NR",
                Some(comment.as_str()),
                false,
                false,
            )
            .unwrap();
    }

    /// Add additional columns / tables / keywords from `cotter::MWAMS::addMWATilePointingFields()`
    pub fn add_mwa_pointing_mods(&self) {
        let comment = format!(
            "added by {} {}, emulating cotter::MWAMS::addMWATilePointingFields()",
            PKG_VERSION, PKG_NAME
        );

        let mut pointing_table_desc =
            TableDesc::new("MWA_TILE_POINTING", TableDescCreateMode::TDM_SCRATCH).unwrap();

        // let mut pointing_table = Table::open(&pointing_table_path, TableOpenMode::ReadWrite).unwrap();
        pointing_table_desc
            .add_array_column(
                GlueDataType::TpDouble,
                "INTERVAL",
                Some(comment.as_str()),
                None,
                false,
                false,
            )
            .unwrap();
        pointing_table_desc
            .add_array_column(
                GlueDataType::TpInt,
                "DELAYS",
                Some(comment.as_str()),
                None,
                false,
                false,
            )
            .unwrap();
        pointing_table_desc
            .add_array_column(
                GlueDataType::TpDouble,
                "DIRECTION",
                Some(comment.as_str()),
                None,
                false,
                false,
            )
            .unwrap();

        pointing_table_desc
            .put_column_keyword("INTERVAL", "QuantumUnits", &vec!["s".to_string()])
            .unwrap();

        let mut meas_info = TableRecord::new().unwrap();
        meas_info.put_field("type", &"epoch".to_string()).unwrap();
        meas_info.put_field("Ref", &"UTC".to_string()).unwrap();

        pointing_table_desc
            .put_column_keyword("INTERVAL", "MEASINFO", &meas_info)
            .unwrap();

        let pointing_table_path = self.path.join("MWA_TILE_POINTING");
        let pointing_table = Table::new(
            pointing_table_path,
            pointing_table_desc,
            0,
            TableCreateMode::New,
        )
        .unwrap();

        let mut main_table = Table::open(&self.path, TableOpenMode::ReadWrite).unwrap();
        main_table
            .put_table_keyword("MWA_TILE_POINTING", pointing_table)
            .unwrap();
    }

    /// Add additional columns / tables / keywords from `cotter::MWAMS::addMWASubbandFields()`
    pub fn add_mwa_subband_mods(&self) {
        let comment = format!(
            "added by {} {}, emulating cotter::MWAMS::addMWASubbandFields()",
            PKG_VERSION, PKG_NAME
        );

        let mut subband_table_desc =
            TableDesc::new("MWA_SUBBAND", TableDescCreateMode::TDM_SCRATCH).unwrap();

        subband_table_desc
            .add_scalar_column(
                GlueDataType::TpInt,
                "NUMBER",
                Some(comment.as_str()),
                false,
                false,
            )
            .unwrap();
        subband_table_desc
            .add_scalar_column(
                GlueDataType::TpDouble,
                "GAIN",
                Some(comment.as_str()),
                false,
                false,
            )
            .unwrap();
        subband_table_desc
            .add_scalar_column(
                GlueDataType::TpBool,
                "FLAG_ROW",
                Some(comment.as_str()),
                false,
                false,
            )
            .unwrap();

        let subband_table_path = self.path.join("MWA_SUBBAND");
        let subband_table = Table::new(
            subband_table_path,
            subband_table_desc,
            0,
            TableCreateMode::New,
        )
        .unwrap();

        let mut main_table = Table::open(&self.path, TableOpenMode::ReadWrite).unwrap();
        main_table
            .put_table_keyword("MWA_SUBBAND", subband_table)
            .unwrap();
    }

    /// Add additional columns / tables / keywords from `cotter::MWAMS::InitializeMWAFields()`
    pub fn add_mwa_mods(&self) {
        self.add_mwa_ant_mods();
        self.add_mwa_field_mods();
        self.add_mwa_obs_mods();
        self.add_mwa_spw_mods();
        self.add_mwa_pointing_mods();
        self.add_mwa_subband_mods();
    }

    /// Write a row into the SPECTRAL_WINDOW table. Remember to also write to
    /// the DATA_DESCRIPTION table.
    ///
    /// - `table` - [`rubbl_casatables::Table`] object to write to.
    /// - `idx` - row index to write to (ensure enough rows have been added)
    /// - `name` - Spectral Window name (`NAME` column)
    /// - `ref_freq` - Reference frequency (`REF_FREQUENCY` column)
    /// - `chan_info` - A two-dimensional array of shape (n, 4), containing the
    ///     following for each channel:
    ///     - `CHAN_FREQ` - the center frequencies
    ///     - `CHAN_WIDTH` - channel widths,
    ///     - `EFFECTIVE_BW` - effective noise bandwidths
    ///     - `RESOLUTION` - resolutions.
    /// - `total_bw` - Total bandwidth (`TOTAL_BANDWIDTH` column)
    /// - `flag` - Row flag (`FLAG_ROW` column)
    pub fn write_spectral_window_row(
        &self,
        table: &mut Table,
        idx: u64,
        name: &str,
        ref_freq: f64,
        chan_info: Array2<f64>,
        total_bw: f64,
        flag: bool,
    ) -> Result<(), MeasurementSetWriteError> {
        // TODO: fix all these unwraps after https://github.com/pkgw/rubbl/pull/148

        match chan_info.shape() {
            [num_chans, 4] => {
                table
                    .put_cell("NUM_CHAN", idx, &(*num_chans as i32))
                    .unwrap();
            }
            sh => {
                return Err(MeasurementSetWriteError::BadArrayShape {
                    argument: "chan_info".into(),
                    function: "write_spectral_window_row".into(),
                    expected: "[n, 4]".into(),
                    received: format!("{:?}", sh),
                })
            }
        }

        table.put_cell("NAME", idx, &name.to_string()).unwrap();
        table.put_cell("REF_FREQUENCY", idx, &ref_freq).unwrap();

        let col_names = ["CHAN_FREQ", "CHAN_WIDTH", "EFFECTIVE_BW", "RESOLUTION"];
        for (value, &col_name) in chan_info.lanes(Axis(0)).into_iter().zip(col_names.iter()) {
            table.put_cell(col_name, idx, &value.to_vec()).unwrap();
        }

        table.put_cell("MEAS_FREQ_REF", idx, &5).unwrap(); // 5 means "TOPO"
        table.put_cell("TOTAL_BANDWIDTH", idx, &total_bw).unwrap();
        table.put_cell("FLAG_ROW", idx, &flag).unwrap();

        Ok(())
    }

    /// Write a row into the SPECTRAL_WINDOW table with extra mwa columns enabled.
    /// Remember to also write to the DATA_DESCRIPTION table.
    ///
    /// - `table` - [`rubbl_casatables::Table`] object to write to.
    /// - `idx` - row index to write to (ensure enough rows have been added)
    /// - `name` - Spectral Window name (`NAME` column)
    /// - `ref_freq` - Reference frequency (`REF_FREQUENCY` column)
    /// - `chan_info` - A two-dimensional array of shape (n, 4), containing the
    ///     following for each channel:
    ///     - `CHAN_FREQ` - the center frequencies
    ///     - `CHAN_WIDTH` - channel widths,
    ///     - `EFFECTIVE_BW` - effective noise bandwidths
    ///     - `RESOLUTION` - resolutions.
    /// - `total_bw` - Total bandwidth (`TOTAL_BANDWIDTH` column)
    /// - `centre_subband_nr` - This is the "sky" channel number of the center coarse channel in
    ///     the spectral window.
    /// - `flag` - Row flag (`FLAG_ROW` column)
    pub fn write_spectral_window_row_mwa(
        &self,
        table: &mut Table,
        idx: u64,
        name: &str,
        ref_freq: f64,
        chan_info: Array2<f64>,
        total_bw: f64,
        centre_subband_nr: i32,
        flag: bool,
    ) -> Result<(), MeasurementSetWriteError> {
        // TODO: fix all these unwraps after https://github.com/pkgw/rubbl/pull/148

        self.write_spectral_window_row(table, idx, name, ref_freq, chan_info, total_bw, flag)
            .unwrap();

        table
            .put_cell("MWA_CENTRE_SUBBAND_NR", idx, &centre_subband_nr)
            .unwrap();

        Ok(())
    }

    /// Write a row into the DATA_DESCRIPTION table.
    ///
    /// - `table` - [`rubbl_casatables::Table`] object to write to.
    /// - `idx` - row index to write to (ensure enough rows have been added)
    /// - `spectral_window_id` - Pointer to spectralwindow table
    /// - `polarization_id` - Pointer to polarization table
    /// - `flag_row` - Flag this row
    pub fn write_data_description_row(
        &self,
        table: &mut Table,
        idx: u64,
        spectral_window_id: i32,
        polarization_id: i32,
        flag_row: bool,
    ) -> Result<(), MeasurementSetWriteError> {
        // TODO: fix all these unwraps after https://github.com/pkgw/rubbl/pull/148

        table
            .put_cell("SPECTRAL_WINDOW_ID", idx, &spectral_window_id)
            .unwrap();
        table
            .put_cell("POLARIZATION_ID", idx, &polarization_id)
            .unwrap();
        table.put_cell("FLAG_ROW", idx, &flag_row).unwrap();
        Ok(())
    }

    /// Write a row into the `ANTENNA` table.
    ///
    /// - `table` - [`rubbl_casatables::Table`] object to write to.
    /// - `idx` - row index to write to (ensure enough rows have been added)
    /// - `name` - Antenna name, e.g. VLA22, CA03
    /// - `station` - Station (antenna pad) name
    /// - `ant_type` - Antenna type (e.g. SPACE-BASED)
    /// - `mount` - Mount type e.g. alt-az, equatorial, etc.
    /// - `position` - Antenna X,Y,Z phase reference position
    /// - `dish_diameter` - Physical diameter of dish
    /// - `flag_row` - Row flag
    #[allow(clippy::ptr_arg)]
    pub fn write_antenna_row(
        &self,
        table: &mut Table,
        idx: u64,
        name: &str,
        station: &str,
        ant_type: &str,
        mount: &str,
        // TODO: should this be an XyzGeodetic/XyzGeocentric?
        position: &Vec<f64>,
        dish_diameter: f64,
        flag_row: bool,
    ) -> Result<(), MeasurementSetWriteError> {
        // TODO: fix all these unwraps after https://github.com/pkgw/rubbl/pull/148

        table.put_cell("NAME", idx, &name.to_string()).unwrap();
        table
            .put_cell("STATION", idx, &station.to_string())
            .unwrap();
        table.put_cell("TYPE", idx, &ant_type.to_string()).unwrap();
        table.put_cell("MOUNT", idx, &mount.to_string()).unwrap();
        table.put_cell("POSITION", idx, position).unwrap();
        table
            .put_cell("DISH_DIAMETER", idx, &dish_diameter)
            .unwrap();
        table.put_cell("FLAG_ROW", idx, &flag_row).unwrap();
        Ok(())
    }

    /// Write a row into the `ANTENNA` table with extra mwa columns enabled.
    ///
    /// - `table` - [`rubbl_casatables::Table`] object to write to.
    /// - `idx` - row index to write to (ensure enough rows have been added)
    /// - `name` - Antenna name, e.g. VLA22, CA03
    /// - `station` - Station (antenna pad) name
    /// - `ant_type` - Antenna type (e.g. SPACE-BASED)
    /// - `mount` - Mount type e.g. alt-az, equatorial, etc.
    /// - `position` - Antenna X,Y,Z phase reference position
    /// - `dish_diameter` - Physical diameter of dish
    /// - `input` - A vector containing the (legacy) correlator input number for each polarization
    /// - `tile_nr` - The MWA tile ID number
    /// - `receiver` - Receiver number
    /// - `slot` - A vector containing the physical receiver slot number for each polarization
    /// - `cable_length` - A vector containing the electrical length for each polarization
    /// - `flag_row` - Row flag
    #[allow(clippy::ptr_arg)]
    pub fn write_antenna_row_mwa(
        &self,
        table: &mut Table,
        idx: u64,
        name: &str,
        station: &str,
        ant_type: &str,
        mount: &str,
        // TODO: should this be an XyzGeodetic/XyzGeocentric?
        position: &Vec<f64>,
        dish_diameter: f64,
        input: &Vec<i32>,
        tile_nr: i32,
        receiver: i32,
        slot: &Vec<i32>,
        cable_length: &Vec<f64>,
        flag_row: bool,
    ) -> Result<(), MeasurementSetWriteError> {
        // TODO: fix all these unwraps after https://github.com/pkgw/rubbl/pull/148

        self.write_antenna_row(
            table,
            idx,
            name,
            station,
            ant_type,
            mount,
            position,
            dish_diameter,
            flag_row,
        )
        .unwrap();

        table.put_cell("MWA_INPUT", idx, input).unwrap();
        table.put_cell("MWA_TILE_NR", idx, &tile_nr).unwrap();
        table.put_cell("MWA_RECEIVER", idx, &receiver).unwrap();
        table.put_cell("MWA_SLOT", idx, slot).unwrap();
        table
            .put_cell("MWA_CABLE_LENGTH", idx, cable_length)
            .unwrap();

        Ok(())
    }

    /// Write a row into the `POLARIZATION` table.
    ///
    /// - `table` - [`rubbl_casatables::Table`] object to write to.
    /// - `idx` - row index to write to (ensure enough rows have been added)
    /// - `corr_type` - The polarization type for each correlation product, as a Stokes enum.
    /// - `corr_product` - Indices describing receptors of feed going into correlation.
    ///     Shape should be [n, 2] where n is the length of `corr_type`
    /// - `flag_row` - Row flag
    #[allow(clippy::ptr_arg)]
    pub fn write_polarization_row(
        &self,
        table: &mut Table,
        idx: u64,
        corr_type: &Vec<i32>,
        corr_product: &Array2<i32>,
        flag_row: bool,
    ) -> Result<(), MeasurementSetWriteError> {
        // TODO: fix all these unwraps after https://github.com/pkgw/rubbl/pull/148

        let num_corr_type = corr_type.len();

        match corr_product.shape() {
            [num_corr, 2] if *num_corr == num_corr_type => {
                table
                    .put_cell("NUM_CORR", idx, &(*num_corr as i32))
                    .unwrap();
            }
            sh => {
                return Err(MeasurementSetWriteError::BadArrayShape {
                    argument: "corr_product".into(),
                    function: "write_polarization_row".into(),
                    expected: format!("[n, 2] (where n = corr_type.len() = {})", num_corr_type),
                    received: format!("{:?}", sh),
                })
            }
        }

        table.put_cell("CORR_TYPE", idx, corr_type).unwrap();
        table.put_cell("CORR_PRODUCT", idx, corr_product).unwrap();
        table.put_cell("FLAG_ROW", idx, &flag_row).unwrap();
        Ok(())
    }

    /// Write a row into the `SOURCE` table.
    ///
    /// - `table` - [`rubbl_casatables::Table`] object to write to.
    /// - `idx` - row index to write to (ensure enough rows have been added)
    /// - `source_id` - Source id
    /// - `time` - Midpoint of time for which this set of parameters is accurate
    /// - `interval` - Interval of time for which this set of parameters is accurate
    /// - `spw_idx` - ID for this spectral window setup
    /// - `name` - Name of this source
    /// - `calibration_group` - Number of grouping for calibration purpose.
    /// - `code` - Special characteristics of source, e.g. Bandpass calibrator
    /// - `direction` - Direction (RA, DEC) [Rad, J2000].
    /// - `proper_motion` - [rad/s].
    pub fn write_source_row(
        &self,
        table: &mut Table,
        idx: u64,
        source_id: i32,
        time: f64,
        interval: f64,
        spw_idx: i32,
        num_lines: i32,
        name: &str,
        calibration_group: i32,
        code: &str,
        // TODO: should this be an `RADec`?
        direction: Vec<f64>,
        proper_motion: Vec<f64>,
    ) -> Result<(), MeasurementSetWriteError> {
        // TODO: fix all these unwraps after https://github.com/pkgw/rubbl/pull/148

        match (direction.len(), proper_motion.len()) {
            (2, 2) => {
                table.put_cell("DIRECTION", idx, &direction).unwrap();
                table
                    .put_cell("PROPER_MOTION", idx, &proper_motion)
                    .unwrap();
            }
            sh => {
                return Err(MeasurementSetWriteError::BadArrayShape {
                    argument: "direction|proper_motion".into(),
                    function: "write_source_row".into(),
                    expected: "(2, 2)".into(),
                    received: format!("{:?}", sh),
                })
            }
        }

        table.put_cell("SOURCE_ID", idx, &source_id).unwrap();
        table.put_cell("TIME", idx, &time).unwrap();
        table.put_cell("INTERVAL", idx, &interval).unwrap();
        table.put_cell("SPECTRAL_WINDOW_ID", idx, &spw_idx).unwrap();
        table.put_cell("NUM_LINES", idx, &num_lines).unwrap();
        table.put_cell("NAME", idx, &name.to_string()).unwrap();
        table
            .put_cell("CALIBRATION_GROUP", idx, &calibration_group)
            .unwrap();
        table.put_cell("CODE", idx, &code.to_string()).unwrap();
        Ok(())
    }

    /// Write a row into the `FIELD` table.
    ///
    /// - `table` - [`rubbl_casatables::Table`] object to write to.
    /// - `idx` - row index to write to (ensure enough rows have been added)
    /// - `name` - Name of this field
    /// - `code` - Special characteristics of field, e.g. Bandpass calibrator
    /// - `time` - Time origin for direction and rate
    /// - `dir_info` - An array of polynomial coefficients to calculate a direction
    ///     (RA, DEC) relative to `time`. The shape is  [3, p, 2], where p is the maximum
    ///     order of all polynomials, and there are three direction polynomials:
    ///     - `DELAY_DIR` - Direction of delay center (e.g. RA, DEC) in time
    ///     - `PHASE_DIR` - Direction of phase center (e.g. RA, DEC) in time
    ///     - `REFERENCE_DIR` - Direction of reference center (e.g. RA, DEC) in time
    /// - `source_id` - Source id
    /// - `flag_row` - Row Flag
    ///
    /// For the MWA, Phase, Reference and Delay directions are basically the same
    pub fn write_field_row(
        &self,
        table: &mut Table,
        idx: u64,
        name: &str,
        code: &str,
        time: f64,
        dir_info: &Array3<f64>,
        source_id: i32,
        flag_row: bool,
    ) -> Result<(), MeasurementSetWriteError> {
        // TODO: fix all these unwraps after https://github.com/pkgw/rubbl/pull/148

        match dir_info.shape() {
            [3, p, 2] if *p > 0 => {
                table.put_cell("NUM_POLY", idx, &((*p - 1) as i32)).unwrap();
            }
            sh => {
                return Err(MeasurementSetWriteError::BadArrayShape {
                    argument: "dir_info".into(),
                    function: "write_field_row".into(),
                    expected: "[3, p, 2] (where p is highest polynomial order)".into(),
                    received: format!("{:?}", sh),
                })
            }
        }

        table.put_cell("NAME", idx, &name.to_string()).unwrap();
        table.put_cell("CODE", idx, &code.to_string()).unwrap();
        table.put_cell("TIME", idx, &time).unwrap();

        let col_names = ["DELAY_DIR", "PHASE_DIR", "REFERENCE_DIR"];
        for (value, &col_name) in dir_info.outer_iter().zip(col_names.iter()) {
            table.put_cell(col_name, idx, &value.to_owned()).unwrap();
        }

        table.put_cell("SOURCE_ID", idx, &source_id).unwrap();
        table.put_cell("FLAG_ROW", idx, &flag_row).unwrap();
        Ok(())
    }

    /// Write a row into the `FIELD` table with extra mwa columns enabled.
    ///
    /// - `table` - [`rubbl_casatables::Table`] object to write to.
    /// - `idx` - row index to write to (ensure enough rows have been added)
    /// - `name` - Name of this field
    /// - `code` - Special characteristics of field, e.g. Bandpass calibrator
    /// - `time` - Time origin for direction and rate
    /// - `dir_info` - An array of polynomial coefficients to calculate a direction
    ///     (RA, DEC) relative to `time`. The shape is  [3, p, 2], where p is the maximum
    ///     order of all polynomials, and there are three direction polynomials:
    ///     - `DELAY_DIR` - Direction of delay center (e.g. RA, DEC) in time
    ///     - `PHASE_DIR` - Direction of phase center (e.g. RA, DEC) in time
    ///     - `REFERENCE_DIR` - Direction of reference center (e.g. RA, DEC) in time
    /// - `source_id` - Source id
    /// - `has_calibrator` - whether this observation is intended for calibration (from metafits:CALIBRAT)
    /// - `flag_row` - Row Flag
    pub fn write_field_row_mwa(
        &self,
        table: &mut Table,
        idx: u64,
        name: &str,
        code: &str,
        time: f64,
        dir_info: &Array3<f64>,
        source_id: i32,
        has_calibrator: bool,
        flag_row: bool,
    ) -> Result<(), MeasurementSetWriteError> {
        // TODO: fix all these unwraps after https://github.com/pkgw/rubbl/pull/148

        self.write_field_row(table, idx, name, code, time, dir_info, source_id, flag_row)
            .unwrap();

        table
            .put_cell("MWA_HAS_CALIBRATOR", idx, &has_calibrator)
            .unwrap();

        Ok(())
    }

    /// Write a row into the `OBSERVATION` table.
    ///
    /// - `table` - [`rubbl_casatables::Table`] object to write to.
    /// - `idx` - row index to write to (ensure enough rows have been added)
    /// - `telescope_name` - Telescope Name (e.g. WSRT, VLBA)
    /// - `time_range` - Start and end of observation
    /// - `observer` - Antenna type (e.g. SPACE-BASED)
    /// - `schedule_type` - Observing schedule type
    /// - `project` - Project identification string
    /// - `release_date` - Release date when data becomes public
    /// - `flag_row` - Row flag
    pub fn write_observation_row(
        &self,
        table: &mut Table,
        idx: u64,
        telescope_name: &str,
        time_range: (f64, f64),
        observer: &str,
        schedule_type: &str,
        project: &str,
        release_date: f64,
        flag_row: bool,
    ) -> Result<(), MeasurementSetWriteError> {
        // TODO: fix all these unwraps after https://github.com/pkgw/rubbl/pull/148

        table
            .put_cell("TELESCOPE_NAME", idx, &telescope_name.to_string())
            .unwrap();
        let time_range = vec![time_range.0, time_range.1];
        table.put_cell("TIME_RANGE", idx, &time_range).unwrap();
        table
            .put_cell("OBSERVER", idx, &observer.to_string())
            .unwrap();
        table
            .put_cell("SCHEDULE_TYPE", idx, &schedule_type.to_string())
            .unwrap();
        table
            .put_cell("PROJECT", idx, &project.to_string())
            .unwrap();
        table.put_cell("RELEASE_DATE", idx, &release_date).unwrap();
        table.put_cell("FLAG_ROW", idx, &flag_row).unwrap();
        Ok(())
    }

    /// Write a row into the `OBSERVATION` table with extra mwa columns enabled.
    ///
    /// - `table` - [`rubbl_casatables::Table`] object to write to.
    /// - `idx` - row index to write to (ensure enough rows have been added)
    /// - `telescope_name` - Telescope Name (e.g. WSRT, VLBA)
    /// - `time_range` - Start and end of observation
    /// - `observer` - Antenna type (e.g. SPACE-BASED)
    /// - `schedule_type` - Observing schedule type
    /// - `project` - Project identification string
    /// - `release_date` - Release date when data becomes public
    /// - `gps_time` - Scheduled start (gps time) of observation (obsid, from metafits:GPSTIME)
    /// - `filename` - Name of observation (from metafits:FILENAME)
    /// - `observation_mode` - Observation mode (from metafits:MODE)
    /// - `flag_window_size` - Number of scans in this partition
    /// - `date_requested` - from metafits:DATE-OBS
    /// - `flag_row` - Row flag
    pub fn write_observation_row_mwa(
        &self,
        table: &mut Table,
        idx: u64,
        telescope_name: &str,
        time_range: (f64, f64),
        observer: &str,
        schedule_type: &str,
        project: &str,
        release_date: f64,
        gps_time: f64,
        filename: &str,
        observation_mode: &str,
        flag_window_size: i32,
        date_requested: f64,
        flag_row: bool,
    ) -> Result<(), MeasurementSetWriteError> {
        // TODO: fix all these unwraps after https://github.com/pkgw/rubbl/pull/148

        self.write_observation_row(
            table,
            idx,
            telescope_name,
            time_range,
            observer,
            schedule_type,
            project,
            release_date,
            flag_row,
        )
        .unwrap();

        table.put_cell("MWA_GPS_TIME", idx, &gps_time).unwrap();
        table
            .put_cell("MWA_FILENAME", idx, &filename.to_string())
            .unwrap();
        table
            .put_cell("MWA_OBSERVATION_MODE", idx, &observation_mode.to_string())
            .unwrap();
        table
            .put_cell("MWA_FLAG_WINDOW_SIZE", idx, &flag_window_size)
            .unwrap();
        table
            .put_cell("MWA_DATE_REQUESTED", idx, &date_requested)
            .unwrap();
        Ok(())
    }
    /// Write a row into the `HISTORY_ITERM` table.
    ///
    /// - `table` - [`rubbl_casatables::Table`] object to write to.
    /// - `idx` - row index to write to (ensure enough rows have been added)
    /// - `time` - Time of message
    /// - `cmd_line` - CLI command sequence
    /// - `message` - Log message
    /// - `application` - Application name
    /// - `params` - Application parameters
    pub fn write_history_row(
        &self,
        table: &mut Table,
        idx: u64,
        time: f64,
        cmd_line: &str,
        message: &str,
        application: &str,
        params: &str,
    ) -> Result<(), MeasurementSetWriteError> {
        let cmd_line: Vec<String> = vec![cmd_line.to_string()];
        let params: Vec<String> = vec![params.to_string()];

        table.put_cell("TIME", idx, &time).unwrap();
        table.put_cell("OBSERVATION_ID", idx, &0).unwrap();
        table
            .put_cell("MESSAGE", idx, &message.to_string())
            .unwrap();
        table
            .put_cell("APPLICATION", idx, &application.to_string())
            .unwrap();
        table
            .put_cell("PRIORITY", idx, &"NORMAL".to_string())
            .unwrap();
        table
            .put_cell("ORIGIN", idx, &"standalone".to_string())
            .unwrap();
        table.put_cell("APP_PARAMS", idx, &params).unwrap();
        table.put_cell("CLI_COMMAND", idx, &cmd_line).unwrap();

        Ok(())
    }

    /// Write a row into the `FEED` table.
    ///
    /// - `table` - [`rubbl_casatables::Table`] object to write to.
    /// - `idx` - row index to write to (ensure enough rows have been added)
    /// - `ant_idx` - ID of antenna in this array
    /// - `feed_idx` - Feed ID
    /// - `spw_idx` - Spectral window ID for this setup
    /// - `time` - Midpoint of time for which this set of parameters is accurate
    /// - `interval` - Interval for which this set of parameters is accurate
    /// - `num_receptors` - Number of receptors on this feed (probably 1 or 2)
    /// - `beam_idx` - Beam model ID
    /// - `beam_offset` - Beam position offset (on sky but in antennareference frame)
    /// - `pol_type` - Type of polarization to which a given RECEPTOR responds
    /// - `pol_response` - D-matrix i.e. leakage between two receptors
    /// - `position` - Position of feed relative to feed reference position
    /// - `receptor_angle` - The reference angle for polarization
    #[allow(clippy::ptr_arg)]
    pub fn write_feed_row(
        &self,
        table: &mut Table,
        idx: u64,
        ant_idx: i32,
        feed_idx: i32,
        spw_idx: i32,
        time: f64,
        interval: f64,
        num_receptors: i32,
        beam_idx: i32,
        beam_offset: &Array2<f64>,
        pol_type: &Vec<String>,
        pol_response: &Array2<c32>,
        // TODO: should this be an XyzGeodetic/XyzGeocentric?
        position: &Vec<f64>,
        receptor_angle: &Vec<f64>,
    ) -> Result<(), MeasurementSetWriteError> {
        // TODO: fix all these unwraps after https://github.com/pkgw/rubbl/pull/148

        if beam_offset.shape() != [num_receptors as usize, 2] {
            return Err(MeasurementSetWriteError::BadArrayShape {
                argument: "beam_offset".into(),
                function: "write_feed_row".into(),
                expected: "[n, 2]".into(),
                received: format!("{:?}", beam_offset.shape()),
            });
        }
        if pol_type.len() != num_receptors as usize {
            return Err(MeasurementSetWriteError::BadArrayShape {
                argument: "pol_type".into(),
                function: "write_feed_row".into(),
                expected: "n".into(),
                received: format!("{:?}", pol_type.len()),
            });
        }
        if pol_response.shape() != [num_receptors as usize, num_receptors as usize] {
            return Err(MeasurementSetWriteError::BadArrayShape {
                argument: "pol_response".into(),
                function: "write_feed_row".into(),
                expected: "[n, n]".into(),
                received: format!("{:?}", pol_response.shape()),
            });
        }
        if position.len() != 3 {
            return Err(MeasurementSetWriteError::BadArrayShape {
                argument: "position".into(),
                function: "write_feed_row".into(),
                expected: "3".into(),
                received: format!("{:?}", position.len()),
            });
        }
        if receptor_angle.len() != num_receptors as usize {
            return Err(MeasurementSetWriteError::BadArrayShape {
                argument: "receptor_angle".into(),
                function: "write_feed_row".into(),
                expected: "n".into(),
                received: format!("{:?}", receptor_angle.len()),
            });
        }

        table.put_cell("ANTENNA_ID", idx, &ant_idx).unwrap();
        table.put_cell("FEED_ID", idx, &feed_idx).unwrap();
        table.put_cell("SPECTRAL_WINDOW_ID", idx, &spw_idx).unwrap();
        table.put_cell("TIME", idx, &time).unwrap();
        table.put_cell("INTERVAL", idx, &interval).unwrap();
        table
            .put_cell("NUM_RECEPTORS", idx, &num_receptors)
            .unwrap();
        table.put_cell("BEAM_ID", idx, &beam_idx).unwrap();
        table.put_cell("BEAM_OFFSET", idx, beam_offset).unwrap();
        table.put_cell("POLARIZATION_TYPE", idx, pol_type).unwrap();
        table.put_cell("POL_RESPONSE", idx, pol_response).unwrap();
        table.put_cell("POSITION", idx, position).unwrap();
        table
            .put_cell("RECEPTOR_ANGLE", idx, receptor_angle)
            .unwrap();
        Ok(())
    }

    /// Write a row into the `MWA_TILE_POINTING` table.
    ///
    /// - `start` - start MJD of observation
    /// - `end` - end MJD of observation
    /// - `delays` - beamformer delays, from metafits:DELAYS
    /// - `direction_{ra|dec}` - pointing direction [Ra/Dec]
    #[allow(clippy::ptr_arg)]
    pub fn write_mwa_tile_pointing_row(
        &self,
        table: &mut Table,
        idx: u64,
        start: f64,
        end: f64,
        delays: &Vec<i32>,
        direction_ra: f64,
        direction_dec: f64,
    ) -> Result<(), MeasurementSetWriteError> {
        table.put_cell("INTERVAL", idx, &vec![start, end]).unwrap();
        table.put_cell("DELAYS", idx, delays).unwrap();
        table
            .put_cell("DIRECTION", idx, &vec![direction_ra, direction_dec])
            .unwrap();

        Ok(())
    }

    /// Write a row into the `MWA_SUBBAND` table.
    ///
    /// - `number` - Subband (coarse channel) index
    /// - `gain` - (deprecated) - from metafits:CHANGAIN, use 0.
    /// - `flag_row` - flag this subband
    pub fn write_mwa_subband_row(
        &self,
        table: &mut Table,
        idx: u64,
        number: i32,
        gain: f64,
        flag_row: bool,
    ) -> Result<(), MeasurementSetWriteError> {
        table.put_cell("NUMBER", idx, &number).unwrap();
        table.put_cell("GAIN", idx, &gain).unwrap();
        table.put_cell("FLAG_ROW", idx, &flag_row).unwrap();

        Ok(())
    }

    /// Create an MWA measurement set, with all tables (except the main visibility table)
    /// prefilled with metadata from a [`mwalib::CorrelatorContext`]
    ///
    /// `mwalib_timestep_range` the range of timestep indices (according to mwalib)
    /// of the current chunk being written to the measurement set.
    ///
    /// `mwalib_coarse_chan_range` the range of coarse channel indices (according to mwalib)
    /// of the current chunk being written to the measurement set.
    #[cfg(feature = "mwalib")]
    pub fn initialize_from_mwalib(
        &self,
        context: &CorrelatorContext,
        mwalib_timestep_range: &Range<usize>,
        mwalib_coarse_chan_range: &Range<usize>,
    ) -> Result<(), MeasurementSetWriteError> {
        let fine_chans_per_coarse = context.metafits_context.num_corr_fine_chans_per_coarse;
        let num_img_coarse_chans = mwalib_coarse_chan_range.len();
        let num_img_chans = fine_chans_per_coarse * num_img_coarse_chans;

        self.decompress_default_tables().unwrap();
        self.decompress_source_table().unwrap();
        self.add_cotter_mods(num_img_chans);
        self.add_mwa_mods();

        // /////////////// //
        // Spectral Window //
        // /////////////// //

        let mut spw_table =
            Table::open(&self.path.join("SPECTRAL_WINDOW"), TableOpenMode::ReadWrite).unwrap();

        let mwalib_centre_coarse_chan_idx =
            mwalib_coarse_chan_range.start + (num_img_coarse_chans / 2);
        let centre_coarse_chan =
            &context.metafits_context.metafits_coarse_chans[mwalib_centre_coarse_chan_idx];
        let fine_chan_width_hz = context.metafits_context.corr_fine_chan_width_hz;
        let mwalib_start_fine_chan_idx = mwalib_coarse_chan_range.start * fine_chans_per_coarse;

        let chan_info = Array2::from_shape_fn((num_img_chans, 4), |(c, i)| {
            if i == 0 {
                context.metafits_context.metafits_fine_chan_freqs_hz[c + mwalib_start_fine_chan_idx]
            } else {
                fine_chan_width_hz as f64
            }
        });

        let img_center_freq_hz = if num_img_chans % 2 == 0 {
            (context.metafits_context.metafits_fine_chan_freqs_hz
                [mwalib_start_fine_chan_idx + (num_img_chans / 2)]
                + context.metafits_context.metafits_fine_chan_freqs_hz
                    [mwalib_start_fine_chan_idx + (num_img_chans / 2) - 1])
                * 0.5
        } else {
            context.metafits_context.metafits_fine_chan_freqs_hz
                [mwalib_start_fine_chan_idx + (num_img_chans / 2)]
        };

        spw_table.add_rows(1).unwrap();
        self.write_spectral_window_row_mwa(
            &mut spw_table,
            0,
            format!("MWA_BAND_{:.1}", img_center_freq_hz / 1_000_000.).as_str(),
            img_center_freq_hz,
            chan_info,
            fine_chan_width_hz as f64 * num_img_chans as f64,
            centre_coarse_chan.rec_chan_number as _,
            false,
        )
        .unwrap();

        // //////////////// //
        // Data Description //
        // //////////////// //

        let mut ddesc_table = Table::open(
            &self.path.join("DATA_DESCRIPTION"),
            TableOpenMode::ReadWrite,
        )
        .unwrap();

        ddesc_table.add_rows(1).unwrap();
        self.write_data_description_row(&mut ddesc_table, 0, 0, 0, false)
            .unwrap();

        // //////// //
        // Antennae //
        // //////// //

        let mut ant_table =
            Table::open(&self.path.join("ANTENNA"), TableOpenMode::ReadWrite).unwrap();

        let antennae = &context.metafits_context.antennas;
        ant_table.add_rows(antennae.len()).unwrap();
        for (idx, antenna) in antennae.iter().enumerate() {
            let position_enh = ENH {
                e: antenna.east_m,
                n: antenna.north_m,
                h: antenna.height_m,
            };
            let position = position_enh
                .to_xyz(self.array_pos.latitude_rad)
                .to_geocentric(self.array_pos)
                .unwrap();
            self.write_antenna_row_mwa(
                &mut ant_table,
                idx as _,
                &antenna.tile_name,
                "MWA",
                "GROUND-BASED",
                "ALT-AZ",
                &vec![position.x, position.y, position.z],
                4.0,
                &vec![
                    antenna.rfinput_x.input as i32,
                    antenna.rfinput_y.input as i32,
                ],
                antenna.tile_id as i32,
                antenna.rfinput_x.rec_number as i32,
                &vec![
                    antenna.rfinput_x.rec_slot_number as i32,
                    antenna.rfinput_y.rec_slot_number as i32,
                ],
                &vec![
                    antenna.rfinput_x.electrical_length_m,
                    antenna.rfinput_y.electrical_length_m,
                ],
                false,
            )
            .unwrap();
        }

        // //////////// //
        // Polarization //
        // //////////// //
        //
        // MWA always has the following polarizations (feeds):
        // - XX (0, 0)
        // - XY (0, 1)
        // - YX (1, 0)
        // - YY (1, 1)

        let mut pol_table =
            Table::open(&self.path.join("POLARIZATION"), TableOpenMode::ReadWrite).unwrap();

        let corr_product = array![[0, 0], [0, 1], [1, 0], [1, 1]];
        let corr_type = vec![9, 10, 11, 12];
        pol_table.add_rows(1).unwrap();

        self.write_polarization_row(&mut pol_table, 0, &corr_type, &corr_product, false)
            .unwrap();

        // ///// //
        // Field //
        // ///// //

        let mut field_table =
            Table::open(&self.path.join("FIELD"), TableOpenMode::ReadWrite).unwrap();

        let ra_phase_rad = context
            .metafits_context
            .ra_phase_center_degrees
            .unwrap()
            .to_radians();
        let dec_phase_rad = context
            .metafits_context
            .dec_phase_center_degrees
            .unwrap()
            .to_radians();

        // TODO: get phase centre from self.phase_centre
        // TODO: is dir_info right?
        //  - `DELAY_DIR` - Direction of delay center (e.g. RA, DEC) in time
        //  - `PHASE_DIR` - Direction of phase center (e.g. RA, DEC) in time
        //  - `REFERENCE_DIR` - Direction of reference center (e.g. RA, DEC) in time

        let dir_info = array![
            [[ra_phase_rad, dec_phase_rad]],
            [[ra_phase_rad, dec_phase_rad]],
            [[ra_phase_rad, dec_phase_rad]],
        ];

        let obs_name = &context.metafits_context.obs_name;
        let field_name = obs_name
            .rsplit_once("_")
            .unwrap_or((obs_name.as_str(), ""))
            .0;

        let sched_start_time_mjd_utc_s =
            gps_millis_to_epoch(context.metafits_context.sched_start_gps_time_ms)
                .as_mjd_utc_seconds();

        field_table.add_rows(1).unwrap();
        self.write_field_row_mwa(
            &mut field_table,
            0,
            field_name,
            "",
            sched_start_time_mjd_utc_s,
            &dir_info,
            -1,
            context.metafits_context.calibrator,
            false,
        )
        .unwrap();

        // ////// //
        // Source //
        // ////// //

        let mut source_table =
            Table::open(&self.path.join("SOURCE"), TableOpenMode::ReadWrite).unwrap();

        let duration_ms = context.metafits_context.sched_duration_ms;
        let int_time_ms = context.metafits_context.corr_int_time_ms;

        // interval is from start of first scan to end of last scan.
        let source_interval = (duration_ms + int_time_ms) as f64 / 1000.0;
        let source_time = sched_start_time_mjd_utc_s + source_interval / 2.;

        source_table.add_rows(1).unwrap();
        self.write_source_row(
            &mut source_table,
            0,
            0,
            source_time,
            source_interval,
            0,
            0,
            field_name,
            0,
            "",
            vec![ra_phase_rad, dec_phase_rad],
            vec![0., 0.],
        )
        .unwrap();

        // /////////// //
        // Observation //
        // /////////// //

        let mut obs_table =
            Table::open(&self.path.join("OBSERVATION"), TableOpenMode::ReadWrite).unwrap();
        obs_table.add_rows(1).unwrap();

        let start_time_centroid_mjd_utc_s =
            gps_millis_to_epoch(context.metafits_context.sched_start_gps_time_ms + int_time_ms / 2)
                .as_mjd_utc_seconds();
        let end_time_centroid_mjd_utc_s =
            gps_millis_to_epoch(context.metafits_context.sched_end_gps_time_ms + int_time_ms / 2)
                .as_mjd_utc_seconds();

        self.write_observation_row_mwa(
            &mut obs_table,
            0,
            "MWA",
            (start_time_centroid_mjd_utc_s, end_time_centroid_mjd_utc_s),
            &context.metafits_context.creator,
            "MWA",
            &context.metafits_context.project_id,
            0.,
            context.metafits_context.obs_id as _,
            &context.metafits_context.obs_name,
            &context.metafits_context.mode.to_string(),
            (mwalib_timestep_range.len() + 1) as _,
            sched_start_time_mjd_utc_s,
            false,
        )
        .unwrap();

        // /////// //
        // History //
        // /////// //

        let mut hist_table =
            Table::open(&self.path.join("HISTORY"), TableOpenMode::ReadWrite).unwrap();

        hist_table.add_rows(1).unwrap();

        let time = SystemTime::now()
            .duration_since(SystemTime::UNIX_EPOCH)
            .unwrap()
            .as_millis() as f64
            / 1000.;
        // TODO:
        let cmd_line = "TODO";
        let message = "TODO";
        let params = "TODO";
        self.write_history_row(
            &mut hist_table,
            0,
            time,
            cmd_line,
            message,
            &format!("Birli {}", PKG_VERSION),
            params,
        )
        .unwrap();

        // //// //
        // Feed //
        // //// //

        let mut feed_table =
            Table::open(&self.path.join("FEED"), TableOpenMode::ReadWrite).unwrap();

        // all of this assumes num_pols = 2
        assert_eq!(context.metafits_context.num_ant_pols, 2);

        let num_ants = context.metafits_context.num_ants;

        feed_table.add_rows(num_ants).unwrap();

        for idx in 0..num_ants {
            self.write_feed_row(
                &mut feed_table,
                idx as _,
                idx as _,
                0,
                -1,
                source_time,
                source_interval,
                context.metafits_context.num_ant_pols as _,
                -1,
                &array![[0., 0.], [0., 0.]],
                &vec!["X".into(), "Y".into()],
                &array![
                    [c32::new(1., 0.), c32::new(0., 0.)],
                    [c32::new(0., 0.), c32::new(1., 0.)]
                ],
                &vec![0., 0., 0.],
                &vec![0., FRAC_PI_2],
            )
            .unwrap();
        }

        // ///////////////// //
        // MWA Tile Pointing //
        // ///////////////// //

        let mut point_table = Table::open(
            &self.path.join("MWA_TILE_POINTING"),
            TableOpenMode::ReadWrite,
        )
        .unwrap();

        point_table.add_rows(1).unwrap();

        let delays = context
            .metafits_context
            .delays
            .iter()
            .map(|&x| x as _)
            .collect();

        self.write_mwa_tile_pointing_row(
            &mut point_table,
            0,
            start_time_centroid_mjd_utc_s,
            end_time_centroid_mjd_utc_s,
            &delays,
            ra_phase_rad,
            dec_phase_rad,
        )
        .unwrap();

        // /////////// //
        // MWA Subband //
        // /////////// //

        let mut subband_table =
            Table::open(&self.path.join("MWA_SUBBAND"), TableOpenMode::ReadWrite).unwrap();

        subband_table.add_rows(num_img_coarse_chans).unwrap();

        for i in 0..num_img_coarse_chans {
            self.write_mwa_subband_row(&mut subband_table, i as _, i as _, 0 as _, false)
                .unwrap();
        }

        Ok(())
    }

    /// Write a row into the main table.
    ///
    /// The main table holds measurements from a Telescope
    ///
    /// - `table` - [`rubbl_casatables::Table`] object to write to.
    /// - `idx` - row index to write to (ensure enough rows have been added)
    /// - `time` - Modified Julian Day, at start of scan
    /// - `time_centroid` - Modified Julian Day, at centroid of scan
    /// - `antenna1` - ID of first antenna in interferometer
    /// - `antenna2` - ID of second antenna in interferometer
    /// - `data_desc_id` - The data description table index
    /// - `uvw` - Vector with uvw coordinates (in meters)
    /// - `interval` - The sampling interval
    /// - `processor_id` - Id for backend processor, index in PROCESSOR table
    /// - `scan_number` - Sequential scan number from on-line system
    /// - `state_id` - ID for this observing state
    /// - `sigma` - Estimated rms noise for channel with unity bandpass response
    /// - `data` - an `[n, p]` shaped ndarray of complex visibilities, where `n`
    ///     is the number of channels, and p is the number of polarizations
    /// - `flags` - an `[n, p]` shaped ndarray of boolean flags.
    /// - `weights` - a `[p]` shaped ndarray of weights for each polarization
    #[allow(clippy::ptr_arg)]
    pub fn write_main_row(
        &self,
        table: &mut Table,
        idx: u64,
        time: f64,
        time_centroid: f64,
        antenna1: i32,
        antenna2: i32,
        data_desc_id: i32,
        // TODO: take UVW
        uvw: &Vec<f64>,
        interval: f64,
        // TODO: is this not just interval?
        // exposure: f64,
        processor_id: i32,
        scan_number: i32,
        state_id: i32,
        sigma: &Vec<f32>,
        data: &Array2<c32>,
        flags: &Array2<bool>,
        weights: &Array2<f32>,
        flag_row: bool,
    ) -> Result<(), MeasurementSetWriteError> {
        let num_pols = 4;

        if uvw.len() != 3 {
            return Err(MeasurementSetWriteError::BadArrayShape {
                argument: "uvw".into(),
                function: "write_main_row".into(),
                expected: "3".into(),
                received: format!("{:?}", uvw.len()),
            });
        }

        if sigma.len() != num_pols {
            return Err(MeasurementSetWriteError::BadArrayShape {
                argument: "sigma".into(),
                function: "write_main_row".into(),
                expected: format!("{}", num_pols),
                received: format!("{:?}", sigma.len()),
            });
        }

        match (data.shape(), flags.shape(), weights.shape()) {
            ([d0, d1], [f0, f1], [w0, w1])
                if d0 == f0
                    && f0 == w0
                    && d1 == &num_pols
                    && f1 == &num_pols
                    && w1 == &num_pols => {}
            (dsh, fsh, wsh) => {
                return Err(MeasurementSetWriteError::BadArrayShape {
                    argument: "data|flags|weights".into(),
                    function: "write_main_row".into(),
                    expected: format!(
                        "[n, p]|[n, p]|[n, p] where n=num_chans, p=num_pols({})",
                        num_pols
                    ),
                    received: format!("{:?}|{:?}|{:?}", dsh, fsh, wsh),
                })
            }
        }

        let weight_pol = weights
            .axis_iter(Axis(1))
            .map(|weights_pol_view| weights_pol_view.sum())
            .collect::<Vec<f32>>();

        table.put_cell("TIME", idx, &time).unwrap();
        table
            .put_cell("TIME_CENTROID", idx, &time_centroid)
            .unwrap();
        table.put_cell("ANTENNA1", idx, &antenna1).unwrap();
        table.put_cell("ANTENNA2", idx, &antenna2).unwrap();
        table.put_cell("DATA_DESC_ID", idx, &data_desc_id).unwrap();
        table.put_cell("UVW", idx, uvw).unwrap();
        table.put_cell("INTERVAL", idx, &interval).unwrap();
        // TODO: really?
        table.put_cell("EXPOSURE", idx, &interval).unwrap();
        table.put_cell("PROCESSOR_ID", idx, &processor_id).unwrap();
        table.put_cell("SCAN_NUMBER", idx, &scan_number).unwrap();
        table.put_cell("STATE_ID", idx, &state_id).unwrap();
        table.put_cell("SIGMA", idx, sigma).unwrap();
        table.put_cell("DATA", idx, data).unwrap();
        table.put_cell("WEIGHT_SPECTRUM", idx, weights).unwrap();
        table.put_cell("WEIGHT", idx, &weight_pol).unwrap();
        table.put_cell("FLAG", idx, flags).unwrap();
        table.put_cell("FLAG_ROW", idx, &flag_row).unwrap();

        Ok(())
    }
}

impl VisWritable for MeasurementSetWriter {
    #[cfg(feature = "mwalib")]
    fn write_vis_mwalib(
        &mut self,
        jones_array: ArrayView3<Jones<f32>>,
        weight_array: ArrayView4<f32>,
        flag_array: ArrayView4<bool>,
        context: &CorrelatorContext,
        timestep_range: &Range<usize>,
        coarse_chan_range: &Range<usize>,
        baseline_idxs: &[usize],
    ) -> Result<(), IOError> {
        trace!(
            "timestep range {:?}, coarse chan range {:?}, baseline idxs {:?}",
            &timestep_range,
            &coarse_chan_range,
            &baseline_idxs
        );

        let fine_chans_per_coarse = context.metafits_context.num_corr_fine_chans_per_coarse;

        let jones_dims = jones_array.dim();
        let weight_dims = weight_array.dim();
        if weight_dims != (jones_dims.0, jones_dims.1, jones_dims.2, 4) {
            return Err(IOError::from(MeasurementSetWriteError::BadArrayShape {
                argument: "weight_array".into(),
                function: "write_vis_mwalib".into(),
                expected: format!("{:?}", (jones_dims.0, jones_dims.1, jones_dims.2, 4)).into(),
                received: format!("{:?}", weight_dims).into(),
            }));
        }
        let flag_dims = flag_array.dim();
        if flag_dims != (jones_dims.0, jones_dims.1, jones_dims.2, 4) {
            return Err(IOError::from(MeasurementSetWriteError::BadArrayShape {
                argument: "flag_array".into(),
                function: "write_vis_mwalib".into(),
                expected: format!("{:?}", (jones_dims.0, jones_dims.1, jones_dims.2, 4)).into(),
                received: format!("{:?}", flag_dims).into(),
            }));
        }

        let num_img_timesteps = timestep_range.len();
        assert_eq!(num_img_timesteps, jones_dims.0);

        let num_img_coarse_chans = coarse_chan_range.len();
        let num_img_chans = fine_chans_per_coarse * num_img_coarse_chans;
        assert_eq!(num_img_coarse_chans * fine_chans_per_coarse, jones_dims.1);

        let num_baselines = baseline_idxs.len();
        assert_eq!(num_baselines, jones_dims.2);

        let total_num_rows = num_img_timesteps * num_baselines;

        // let phase_centre = match phase_centre {
        //     Some(radec) => radec,
        //     None => RADec::from_mwalib_phase_or_pointing(&context.metafits_context),
        // };

        // Weights are normalized so that default res of 10 kHz, 1s has weight of "1" per sample
        let integration_time_s = context.metafits_context.corr_int_time_ms as f64 / 1000.0;

        let tiles_xyz_geod = XyzGeodetic::get_tiles_mwa(&context.metafits_context);
        let img_timesteps = &context.timesteps[timestep_range.clone()];
        let img_baselines = baseline_idxs
            .iter()
            .map(|&idx| &context.metafits_context.baselines[idx])
            .collect::<Vec<_>>();

        let mut main_table = Table::open(&self.path, TableOpenMode::ReadWrite).unwrap();

        main_table.add_rows(total_num_rows).unwrap();

        let mut main_idx = 0;

        // we create these temporary arrays/vectors to avoid heap allocations.
        let mut uvw_tmp = Vec::with_capacity(3);
        let sigma_tmp = vec![1., 1., 1., 1.];
        let mut data_tmp = Array2::zeros((num_img_chans, 4));
        let mut weights_tmp = Array2::zeros((num_img_chans, 4));
        let mut flags_tmp = Array2::from_elem((num_img_chans, 4), false);

        for (timestep, jones_timestep_view, weight_timestep_view, flag_timestep_view) in izip!(
            img_timesteps.iter(),
            jones_array.outer_iter(),
            weight_array.outer_iter(),
            flag_array.outer_iter()
        ) {
            let gps_time_s = timestep.gps_time_ms as f64 / 1000.0;
            let centroid_epoch = gps_to_epoch(gps_time_s + integration_time_s / 2.0);

            let scan_start_mjd_utc_s =
                gps_millis_to_epoch(timestep.gps_time_ms).as_mjd_utc_seconds();
            let scan_centroid_mjd_utc_s = gps_millis_to_epoch(
                timestep.gps_time_ms + context.metafits_context.corr_int_time_ms / 2,
            )
            .as_mjd_utc_seconds();

            let prec_info = precess_time(
                self.phase_centre,
                centroid_epoch,
                self.array_pos.longitude_rad,
                self.array_pos.latitude_rad,
            );

            let tiles_xyz_precessed = prec_info.precess_xyz_parallel(&tiles_xyz_geod);

            for (baseline, jones_baseline_view, weight_baseline_view, flag_baseline_view) in izip!(
                img_baselines.iter(),
                jones_timestep_view.axis_iter(Axis(1)),
                weight_timestep_view.axis_iter(Axis(1)),
                flag_timestep_view.axis_iter(Axis(1))
            ) {
                let ant1_idx = baseline.ant1_index;
                let ant2_idx = baseline.ant2_index;

                let baseline_xyz_precessed =
                    tiles_xyz_precessed[ant1_idx] - tiles_xyz_precessed[ant2_idx];
                let uvw = UVW::from_xyz(baseline_xyz_precessed, prec_info.hadec_j2000);

                // copy values into temporary arrays to avoid heap allocs.
                uvw_tmp.clear();
                uvw_tmp.extend_from_slice(&[uvw.u, uvw.v, uvw.w]);
                jones_baseline_view
                    .iter()
                    .zip(data_tmp.outer_iter_mut())
                    .for_each(|(j, mut d)| {
                        (0..4).for_each(|p| d[p] = j[p]);
                    });
                weight_baseline_view
                    .iter()
                    .zip(weights_tmp.iter_mut())
                    .for_each(|(j, d)| {
                        *d = *j;
                    });
                flag_baseline_view
                    .iter()
                    .zip(flags_tmp.iter_mut())
                    .for_each(|(j, d)| {
                        *d = *j;
                    });

                let flag_row = flag_baseline_view.iter().all(|&x| x);

                self.write_main_row(
                    &mut main_table,
                    main_idx,
                    scan_start_mjd_utc_s,
                    scan_centroid_mjd_utc_s,
                    ant1_idx as _,
                    ant2_idx as _,
                    0,
                    &uvw_tmp,
                    integration_time_s,
                    -1,
                    1,
                    -1,
                    &sigma_tmp,
                    &data_tmp,
                    &flags_tmp,
                    &weights_tmp,
                    flag_row,
                )?;

                main_idx += 1;
            }
        }

        Ok(())
    }
}

#[cfg(test)]
mod tests {
    use std::{f64::consts::FRAC_PI_2, path::PathBuf};

    use approx::abs_diff_eq;
    use itertools::izip;
    use ndarray::{arr2, Array};
    use tempfile::tempdir;

    use super::*;
    use crate::c64;

    cfg_if::cfg_if! {
        if #[cfg(feature = "mwalib")] {
            use crate::{
                c32,
                constants::{
                    COTTER_MWA_HEIGHT_METRES, COTTER_MWA_LATITUDE_RADIANS, COTTER_MWA_LONGITUDE_RADIANS,
                },
                ndarray::array,
            };
        }
    }

    lazy_static! {
        static ref PATH_1254670392: PathBuf =
            "tests/data/1254670392_avg/1254670392.cotter.none.trunc.ms".into();
    }

    macro_rules! assert_table_column_names_match {
        ( $left:expr, $right:expr ) => {
            match (&$left.column_names(), &$right.column_names()) {
                (Ok(left_columns), Ok(right_columns)) => {
                    assert_eq!(left_columns, right_columns, "column names do not match");
                }
                (Err(left_err), _) => {
                    panic!("could not read left table column names. {:?}", left_err);
                }
                (_, Err(right_err)) => {
                    panic!("could not read right table column names. {:?}", right_err);
                }
            }
        };
    }

    macro_rules! assert_table_nrows_match {
        ( $left:expr, $right:expr ) => {
            assert_eq!(
                $left.n_rows(),
                $right.n_rows(),
                "row counts do not match. {} != {} for tables {:?} and {:?}",
                $left.n_rows(),
                $right.n_rows(),
                &$left,
                &$right
            )
        };
    }

    macro_rules! assert_table_column_descriptions_match {
        ( $left:expr, $right:expr, $col_name:expr ) => {
            match (
                &$left.get_col_desc($col_name),
                &$right.get_col_desc($col_name),
            ) {
                (Ok(left_desc), Ok(right_desc)) => {
                    assert_eq!(
                        left_desc, right_desc,
                        "column descriptions at column {} do not match.",
                        $col_name
                    );
                }
                (Err(left_err), _) => {
                    panic!(
                        "could not read left column description for column {}. {:?}",
                        $col_name, left_err
                    );
                }
                (_, Err(right_err)) => {
                    panic!(
                        "could not read right column description for column {}. {:?}",
                        $col_name, right_err
                    );
                }
            }
        };
    }

    macro_rules! assert_table_column_values_match {
        ( $left:expr, $right:expr, $col_name:expr, $col_desc:expr, $type_:ty ) => {
            if $col_desc.is_scalar() {
                match (
                    &$left.get_col_as_vec::<$type_>($col_name),
                    &$right.get_col_as_vec::<$type_>($col_name),
                ) {
                    (Ok(left_col), Ok(right_col)) => {
                        assert_eq!(left_col, right_col, "column {} does not match.", $col_name);
                    }
                    (Err(left_err), _) => {
                        panic!(
                            "could not read left column description for column {}. {:?}",
                            $col_name, left_err
                        );
                    }
                    (_, Err(right_err)) => {
                        panic!(
                            "could not read right column description for column {}. {:?}",
                            $col_name, right_err
                        );
                    }
                }
            } else {
                for row_idx in 0..($left.n_rows()) {
                    match (
                        &$left.get_cell_as_vec::<$type_>($col_name, row_idx),
                        &$right.get_cell_as_vec::<$type_>($col_name, row_idx),
                    ) {
                        (Ok(left_cell), Ok(right_cell)) => {
                            for (vec_idx, (left_value, right_value)) in
                                izip!(left_cell, right_cell).enumerate()
                            {
                                assert_eq!(
                                    left_value, right_value,
                                    "cells don't match at index {} in column {}.",
                                    vec_idx, $col_name
                                );
                            }
                        }
                        (Err(left_err), _) => {
                            panic!(
                                "could not read left cell value for column {}, row {}. {:?}",
                                $col_name, row_idx, left_err
                            );
                        }
                        (_, Err(right_err)) => {
                            panic!(
                                "could not read right cell value for column {}, row {}. {:?}",
                                $col_name, row_idx, right_err
                            );
                        }
                    };
                }
            }
        };
    }

    macro_rules! assert_table_column_values_match_approx {
        ( $left:expr, $right:expr, $col_name:expr, $col_desc:expr, $type_:ty ) => {
            assert_table_column_values_match_approx!($left, $right, $col_name, $col_desc, $type_, 1e-7)
        };
        ( $left:expr, $right:expr, $col_name:expr, $col_desc:expr, $type_:ty, $epsilon:expr ) => {
            if $col_desc.is_scalar() {
                match (
                    &$left.get_col_as_vec::<$type_>($col_name),
                    &$right.get_col_as_vec::<$type_>($col_name),
                ) {
                    (Ok(left_col), Ok(right_col)) => {
                        for (row_idx, (left_cell, right_cell)) in
                            izip!(left_col, right_col).enumerate()
                        {
                            assert!(
                                abs_diff_eq!(left_cell, right_cell, epsilon = $epsilon),
                                "cells don't match in column {}, row {}. {:?} != {:?}",
                                $col_name,
                                row_idx,
                                left_cell,
                                right_cell
                            );
                        }
                    }
                    (Err(left_err), _) => {
                        panic!(
                            "could not read left column description for column {}. {:?}",
                            $col_name, left_err
                        );
                    }
                    (_, Err(right_err)) => {
                        panic!(
                            "could not read right column description for column {}. {:?}",
                            $col_name, right_err
                        );
                    }
                }
            } else {
                for row_idx in 0..($left.n_rows()) {
                    match (
                        &$left.get_cell_as_vec::<$type_>($col_name, row_idx),
                        &$right.get_cell_as_vec::<$type_>($col_name, row_idx),
                    ) {
                        (Ok(left_cell), Ok(right_cell)) => {
                            for (vec_idx, (left_value, right_value)) in
                                izip!(left_cell, right_cell).enumerate()
                            {
                                assert!(
                                    abs_diff_eq!(left_value, right_value, epsilon = 1e-7),
                                    "cells don't match at index {} in column {}, row {}. {:?} != {:?}",
                                    vec_idx,
                                    $col_name,
                                    row_idx,
                                    left_cell,
                                    right_cell
                                );
                            }
                        }
                        (Err(left_err), _) => {
                            panic!(
                                "could not read left cell value for column {}, row {}. {:?}",
                                $col_name, row_idx, left_err
                            );
                        }
                        (_, Err(right_err)) => {
                            panic!(
                                "could not read right cell value for column {}, row {}. {:?}",
                                $col_name, row_idx, right_err
                            );
                        }
                    };
                }
            }
        };
    }

    macro_rules! assert_table_columns_match {
        ( $left:expr, $right:expr, $col_name:expr ) => {
            assert_table_columns_match!($left, $right, $col_name, 1e-7)
        };
        ( $left:expr, $right:expr, $col_name:expr, $epsilon:expr ) => {
            assert_table_column_descriptions_match!($left, $right, $col_name);
            let col_desc = $left.get_col_desc($col_name).unwrap();
            match col_desc.data_type() {
                GlueDataType::TpBool => {
                    assert_table_column_values_match!($left, $right, $col_name, col_desc, bool)
                }
                GlueDataType::TpChar => {
                    assert_table_column_values_match!($left, $right, $col_name, col_desc, i8)
                }
                GlueDataType::TpUChar => {
                    assert_table_column_values_match!($left, $right, $col_name, col_desc, u8)
                }
                GlueDataType::TpShort => {
                    assert_table_column_values_match!($left, $right, $col_name, col_desc, i16)
                }
                GlueDataType::TpUShort => {
                    assert_table_column_values_match!($left, $right, $col_name, col_desc, u16)
                }
                GlueDataType::TpInt => {
                    assert_table_column_values_match!($left, $right, $col_name, col_desc, i32)
                }
                GlueDataType::TpUInt => {
                    assert_table_column_values_match!($left, $right, $col_name, col_desc, u32)
                }
                GlueDataType::TpInt64 => {
                    assert_table_column_values_match!($left, $right, $col_name, col_desc, i64)
                }
                GlueDataType::TpString => {
                    assert_table_column_values_match!($left, $right, $col_name, col_desc, String)
                }
                GlueDataType::TpFloat => assert_table_column_values_match_approx!(
                    $left,
                    $right,
                    $col_name,
                    col_desc,
                    f32,
                    $epsilon as f32
                ),
                GlueDataType::TpDouble => assert_table_column_values_match_approx!(
                    $left,
                    $right,
                    $col_name,
                    col_desc,
                    f64,
                    $epsilon as f64
                ),
                GlueDataType::TpComplex => assert_table_column_values_match_approx!(
                    $left,
                    $right,
                    $col_name,
                    col_desc,
                    c32,
                    $epsilon as f32
                ),
                GlueDataType::TpDComplex => assert_table_column_values_match_approx!(
                    $left,
                    $right,
                    $col_name,
                    col_desc,
                    c64,
                    $epsilon as f64
                ),
                x => println!("unhandled data type in column {}: {:?}", $col_name, x),
            }
        };
    }
    macro_rules! assert_tables_match {
        ( $left:expr, $right:expr ) => {
            assert_table_column_names_match!($left, $right);
            assert_table_nrows_match!($left, $right);
            for col_name in $left.column_names().unwrap().iter() {
                assert_table_columns_match!($left, $right, col_name);
            }
        };
    }

    macro_rules! c32x4 {
        ($re0:expr, $im0:expr, $re1:expr, $im1:expr, $re2:expr, $im2:expr, $re3:expr, $im3:expr) => {
            [
                c32::new($re0, $im0),
                c32::new($re1, $im1),
                c32::new($re2, $im2),
                c32::new($re3, $im3),
            ]
        };
    }

    #[test]
    fn test_decompress_default_tables() {
        let temp_dir = tempdir().unwrap();
        let table_path = temp_dir.path().join("test.ms");
        let phase_centre = RADec::new(0., -0.471238898038468967);
        let ms_writer = MeasurementSetWriter::new(&table_path, phase_centre, None);
        ms_writer.decompress_default_tables().unwrap();
        drop(ms_writer);

        assert!(table_path.exists());

        let mut main_table = Table::open(&table_path, TableOpenMode::Read).unwrap();
        let main_table_keywords = main_table.table_keyword_names().unwrap();
        drop(main_table);

        for (table_name, col_names) in [
            (
                "",
                vec![
                    "TIME",
                    "TIME_CENTROID",
                    "ANTENNA1",
                    "ANTENNA2",
                    "DATA_DESC_ID",
                    "UVW",
                    "INTERVAL",
                    "EXPOSURE",
                    "PROCESSOR_ID",
                    "SCAN_NUMBER",
                    "STATE_ID",
                    "SIGMA",
                    "WEIGHT",
                    "FLAG",
                ],
            ),
            (
                "ANTENNA",
                vec![
                    "OFFSET",
                    "POSITION",
                    "TYPE",
                    "DISH_DIAMETER",
                    "FLAG_ROW",
                    "MOUNT",
                    "NAME",
                    "STATION",
                ],
            ),
            (
                "DATA_DESCRIPTION",
                vec!["FLAG_ROW", "POLARIZATION_ID", "SPECTRAL_WINDOW_ID"],
            ),
            (
                "FEED",
                vec![
                    "POSITION",
                    "BEAM_OFFSET",
                    "POLARIZATION_TYPE",
                    "POL_RESPONSE",
                    "RECEPTOR_ANGLE",
                    "ANTENNA_ID",
                    "BEAM_ID",
                    "FEED_ID",
                    "INTERVAL",
                    "NUM_RECEPTORS",
                    "SPECTRAL_WINDOW_ID",
                    "TIME",
                ],
            ),
            (
                "FIELD",
                vec![
                    "DELAY_DIR",
                    "PHASE_DIR",
                    "REFERENCE_DIR",
                    "CODE",
                    "FLAG_ROW",
                    "NAME",
                    "NUM_POLY",
                    "SOURCE_ID",
                    "TIME",
                ],
            ),
            (
                "FLAG_CMD",
                vec![
                    "APPLIED", "COMMAND", "INTERVAL", "LEVEL", "REASON", "SEVERITY", "TIME", "TYPE",
                ],
            ),
            (
                "HISTORY",
                vec![
                    "APP_PARAMS",
                    "CLI_COMMAND",
                    "APPLICATION",
                    "MESSAGE",
                    "OBJECT_ID",
                    "OBSERVATION_ID",
                    "ORIGIN",
                    "PRIORITY",
                    "TIME",
                ],
            ),
            (
                "OBSERVATION",
                vec![
                    "TIME_RANGE",
                    "LOG",
                    "SCHEDULE",
                    "FLAG_ROW",
                    "OBSERVER",
                    "PROJECT",
                    "RELEASE_DATE",
                    "SCHEDULE_TYPE",
                    "TELESCOPE_NAME",
                ],
            ),
            (
                "POINTING",
                vec![
                    "DIRECTION",
                    "ANTENNA_ID",
                    "INTERVAL",
                    "NAME",
                    "NUM_POLY",
                    "TARGET",
                    "TIME",
                    "TIME_ORIGIN",
                    "TRACKING",
                ],
            ),
            (
                "POLARIZATION",
                vec!["CORR_TYPE", "CORR_PRODUCT", "FLAG_ROW", "NUM_CORR"],
            ),
            (
                "PROCESSOR",
                vec!["FLAG_ROW", "MODE_ID", "TYPE", "TYPE_ID", "SUB_TYPE"],
            ),
            (
                "SPECTRAL_WINDOW",
                vec![
                    "MEAS_FREQ_REF",
                    "CHAN_FREQ",
                    "REF_FREQUENCY",
                    "CHAN_WIDTH",
                    "EFFECTIVE_BW",
                    "RESOLUTION",
                    "FLAG_ROW",
                    "FREQ_GROUP",
                    "FREQ_GROUP_NAME",
                    "IF_CONV_CHAIN",
                    "NAME",
                    "NET_SIDEBAND",
                    "NUM_CHAN",
                    "TOTAL_BANDWIDTH",
                ],
            ),
            (
                "STATE",
                vec![
                    "CAL", "FLAG_ROW", "LOAD", "OBS_MODE", "REF", "SIG", "SUB_SCAN",
                ],
            ),
        ] {
            let mut table = Table::open(&table_path.join(table_name), TableOpenMode::Read).unwrap();
            let mut exp_table =
                Table::open(PATH_1254670392.join(table_name), TableOpenMode::Read).unwrap();
            for col_name in col_names {
                assert_table_column_descriptions_match!(table, exp_table, col_name);
            }
            if !table_name.is_empty() {
                assert!(main_table_keywords.contains(&table_name.into()));
            }
        }
    }

    #[test]
    fn test_add_source_table() {
        let temp_dir = tempdir().unwrap();
        let table_path = temp_dir.path().join("test.ms");
        let phase_centre = RADec::new(0., -0.471238898038468967);
        let ms_writer = MeasurementSetWriter::new(&table_path, phase_centre, None);
        ms_writer.decompress_source_table().unwrap();
        drop(ms_writer);

        let mut table = Table::open(&table_path.join("SOURCE"), TableOpenMode::Read).unwrap();
        let mut exp_table =
            Table::open(PATH_1254670392.join("SOURCE"), TableOpenMode::Read).unwrap();
        for col_name in [
            "SOURCE_ID",
            "TIME",
            "INTERVAL",
            "SPECTRAL_WINDOW_ID",
            "NUM_LINES",
            "NAME",
            "CALIBRATION_GROUP",
            "CODE",
            "DIRECTION",
            "PROPER_MOTION",
        ] {
            assert_table_column_descriptions_match!(table, exp_table, col_name);
        }
    }

    #[test]
    fn test_add_cotter_mods() {
        let temp_dir = tempdir().unwrap();
        let table_path = temp_dir.path().join("test.ms");
        let phase_centre = RADec::new(0., -0.471238898038468967);
        let ms_writer = MeasurementSetWriter::new(&table_path, phase_centre, None);
        ms_writer.decompress_default_tables().unwrap();
        ms_writer.decompress_source_table().unwrap();
        ms_writer.add_cotter_mods(768);
        drop(ms_writer);

        for (table_name, col_names) in [
            ("", vec!["DATA", "WEIGHT_SPECTRUM"]),
            ("SOURCE", vec!["REST_FREQUENCY"]),
        ] {
            let mut table = Table::open(&table_path.join(table_name), TableOpenMode::Read).unwrap();
            let mut exp_table =
                Table::open(PATH_1254670392.join(table_name), TableOpenMode::Read).unwrap();
            for col_name in col_names {
                assert_table_column_descriptions_match!(table, exp_table, col_name);
            }
        }

        let mut main_table = Table::open(&table_path, TableOpenMode::Read).unwrap();
        let main_table_keywords = main_table.table_keyword_names().unwrap();
        assert!(main_table_keywords.contains(&"SOURCE".into()));
    }

    #[test]
    fn test_add_mwa_mods() {
        let temp_dir = tempdir().unwrap();
        let table_path = temp_dir.path().join("test.ms");
        let phase_centre = RADec::new(0., -0.471238898038468967);
        let ms_writer = MeasurementSetWriter::new(&table_path, phase_centre, None);
        ms_writer.decompress_default_tables().unwrap();
        ms_writer.add_mwa_mods();
        drop(ms_writer);

        for (table_name, col_names) in [
            (
                "ANTENNA",
                vec![
                    "MWA_INPUT",
                    "MWA_TILE_NR",
                    "MWA_RECEIVER",
                    "MWA_SLOT",
                    "MWA_CABLE_LENGTH",
                ],
            ),
            ("FIELD", vec!["MWA_HAS_CALIBRATOR"]),
            (
                "OBSERVATION",
                vec![
                    "MWA_GPS_TIME",
                    "MWA_FILENAME",
                    "MWA_OBSERVATION_MODE",
                    "MWA_FLAG_WINDOW_SIZE",
                    "MWA_DATE_REQUESTED",
                ],
            ),
            ("SPECTRAL_WINDOW", vec!["MWA_CENTRE_SUBBAND_NR"]),
            ("MWA_TILE_POINTING", vec!["INTERVAL", "DELAYS", "DIRECTION"]),
            ("MWA_SUBBAND", vec!["NUMBER", "GAIN", "FLAG_ROW"]),
        ] {
            let mut table = Table::open(&table_path.join(table_name), TableOpenMode::Read).unwrap();
            let mut exp_table =
                Table::open(PATH_1254670392.join(table_name), TableOpenMode::Read).unwrap();
            for col_name in col_names {
                assert_table_column_descriptions_match!(table, exp_table, col_name);
            }
        }

        let mut main_table = Table::open(&table_path, TableOpenMode::Read).unwrap();
        let main_table_keywords = main_table.table_keyword_names().unwrap();
        assert!(main_table_keywords.contains(&"MWA_TILE_POINTING".into()));
        assert!(main_table_keywords.contains(&"MWA_SUBBAND".into()));
    }

    #[test]
    fn test_write_spectral_window_row() {
        let temp_dir = tempdir().unwrap();
        let table_path = temp_dir.path().join("test.ms");
        let phase_centre = RADec::new(0., -0.471238898038468967);
        let ms_writer = MeasurementSetWriter::new(&table_path, phase_centre, None);
        ms_writer.decompress_default_tables().unwrap();
        ms_writer.decompress_source_table().unwrap();
        ms_writer.add_cotter_mods(768);

        let chan_info = Array2::from_shape_fn((768, 4), |(c, i)| {
            (if i == 0 {
                167055000. + (c as f64) * 40000.
            } else {
                40000.
            }) as f64
        });
        let spw_table_path = table_path.join("SPECTRAL_WINDOW");
        let mut spw_table = Table::open(&spw_table_path, TableOpenMode::ReadWrite).unwrap();

        spw_table.add_rows(1).unwrap();

        ms_writer
            .write_spectral_window_row(
                &mut spw_table,
                0,
                "MWA_BAND_182.4",
                182395000.,
                chan_info,
                30720000.,
                false,
            )
            .unwrap();
        drop(ms_writer);

        let mut spw_table = Table::open(&spw_table_path, TableOpenMode::Read).unwrap();

        let mut expected_table =
            Table::open(PATH_1254670392.join("SPECTRAL_WINDOW"), TableOpenMode::Read).unwrap();

        assert_table_nrows_match!(spw_table, expected_table);
        for col_name in [
            "MEAS_FREQ_REF",
            "CHAN_FREQ",
            "REF_FREQUENCY",
            "CHAN_WIDTH",
            "EFFECTIVE_BW",
            "RESOLUTION",
            "FLAG_ROW",
            "FREQ_GROUP",
            "FREQ_GROUP_NAME",
            "IF_CONV_CHAIN",
            "NAME",
            "NET_SIDEBAND",
            "NUM_CHAN",
            "TOTAL_BANDWIDTH",
        ] {
            assert_table_columns_match!(spw_table, expected_table, col_name);
        }
    }

    #[test]
    fn test_write_spectral_window_row_mwa() {
        let temp_dir = tempdir().unwrap();
        let table_path = temp_dir.path().join("test.ms");
        let phase_centre = RADec::new(0., -0.471238898038468967);
        let ms_writer = MeasurementSetWriter::new(&table_path, phase_centre, None);
        ms_writer.decompress_default_tables().unwrap();
        ms_writer.decompress_source_table().unwrap();
        ms_writer.add_cotter_mods(768);
        ms_writer.add_mwa_mods();

        let chan_info = Array2::from_shape_fn((768, 4), |(c, i)| {
            (if i == 0 {
                167055000. + (c as f64) * 40000.
            } else {
                40000.
            }) as f64
        });
        let spw_table_path = table_path.join("SPECTRAL_WINDOW");
        let mut spw_table = Table::open(&spw_table_path, TableOpenMode::ReadWrite).unwrap();

        spw_table.add_rows(1).unwrap();

        ms_writer
            .write_spectral_window_row_mwa(
                &mut spw_table,
                0,
                "MWA_BAND_182.4",
                182395000.,
                chan_info,
                30720000.,
                143,
                false,
            )
            .unwrap();
        drop(ms_writer);

        let mut spw_table = Table::open(&spw_table_path, TableOpenMode::Read).unwrap();

        let mut expected_table =
            Table::open(PATH_1254670392.join("SPECTRAL_WINDOW"), TableOpenMode::Read).unwrap();

        assert_tables_match!(spw_table, expected_table);
    }

    #[test]
    fn handle_bad_spw_chan_info() {
        let temp_dir = tempdir().unwrap();
        let table_path = temp_dir.path().join("test.ms");
        let phase_centre = RADec::new(0., -0.471238898038468967);
        let ms_writer = MeasurementSetWriter::new(&table_path, phase_centre, None);
        ms_writer.decompress_default_tables().unwrap();
        ms_writer.decompress_source_table().unwrap();
        ms_writer.add_cotter_mods(768);

        let chan_info = Array2::from_shape_fn((768, 3), |(_, _)| 40000.);

        let spw_table_path = table_path.join("SPECTRAL_WINDOW");
        let mut spw_table = Table::open(&spw_table_path, TableOpenMode::ReadWrite).unwrap();

        spw_table.add_rows(1).unwrap();

        let result = ms_writer.write_spectral_window_row(
            &mut spw_table,
            0,
            "MWA_BAND_182.4",
            182395000.,
            chan_info,
            30720000.,
            false,
        );

        assert!(matches!(
            result,
            Err(MeasurementSetWriteError::BadArrayShape { .. })
        ))
    }

    #[test]
    fn test_write_data_description_row() {
        let temp_dir = tempdir().unwrap();
        let table_path = temp_dir.path().join("test.ms");
        let phase_centre = RADec::new(0., -0.471238898038468967);
        let ms_writer = MeasurementSetWriter::new(&table_path, phase_centre, None);
        ms_writer.decompress_default_tables().unwrap();
        ms_writer.decompress_source_table().unwrap();
        ms_writer.add_cotter_mods(768);

        let ddesc_table_path = table_path.join("DATA_DESCRIPTION");
        let mut ddesc_table = Table::open(&ddesc_table_path, TableOpenMode::ReadWrite).unwrap();

        ddesc_table.add_rows(1).unwrap();

        ms_writer
            .write_data_description_row(&mut ddesc_table, 0, 0, 0, false)
            .unwrap();
        drop(ms_writer);

        let mut ddesc_table = Table::open(&ddesc_table_path, TableOpenMode::Read).unwrap();

        let mut expected_table = Table::open(
            PATH_1254670392.join("DATA_DESCRIPTION"),
            TableOpenMode::Read,
        )
        .unwrap();

        assert_tables_match!(ddesc_table, expected_table);
    }

    const ANT_POSITIONS: &'static [[f64; 3]] = &[
        [-2559524.23682043, 5095846.67363471, -2848988.72758185],
        [-2559573.85868766, 5095824.22162118, -2848984.94323095],
        [-2559579.15163694, 5095819.49141935, -2848988.67657305],
        [-2559586.38326204, 5095812.02407298, -2848995.44896997],
        [-2559577.02462702, 5095811.75478512, -2849004.38523846],
        [-2559562.36386962, 5095816.84349801, -2849008.24740001],
        [-2559570.02742687, 5095812.09631166, -2849009.86884274],
        [-2559516.43210438, 5095827.89444716, -2849029.50443245],
        [-2559542.67487828, 5095845.84987386, -2848973.71803064],
        [-2559535.05568249, 5095846.11608886, -2848980.07958805],
        [-2559551.43200163, 5095842.62700645, -2848971.7358047],
        [-2559578.31186847, 5095827.57088939, -2848974.95061817],
        [-2559592.06244703, 5095821.40759147, -2848973.62713226],
        [-2559585.97629236, 5095821.85852986, -2848978.36154236],
        [-2559590.77956999, 5095816.96664687, -2848982.76126562],
        [-2559505.50905793, 5095867.80668442, -2848967.03341176],
        [-2559623.93203249, 5095764.07097682, -2849046.04852502],
        [-2559627.99317149, 5095772.56137801, -2849027.49081096],
        [-2559615.70261996, 5095785.26937374, -2849016.08079147],
        [-2559603.6968219, 5095792.64269869, -2849014.05600249],
        [-2559597.19950629, 5095802.70810172, -2849002.23111709],
        [-2559594.27461354, 5095808.5234834, -2848994.57029268],
        [-2559604.05430348, 5095805.67436744, -2848990.71350117],
        [-2559612.58057688, 5095801.74907642, -2848989.90035145],
        [-2559598.4859026, 5095812.26227806, -2848984.1037881],
        [-2559605.72288271, 5095808.9984095, -2848983.37295141],
        [-2559597.46151388, 5095816.67254755, -2848977.21883162],
        [-2559618.91111694, 5095802.9097269, -2848982.11385852],
        [-2559612.72483892, 5095807.56133422, -2848979.42404531],
        [-2559637.38376624, 5095788.70978988, -2848990.59316456],
        [-2559612.64392954, 5095811.72451522, -2848972.30299137],
        [-2559646.35453727, 5095789.28297456, -2848981.4854132],
        [-2559554.29367401, 5095807.36283376, -2849032.28419724],
        [-2559562.94692796, 5095809.54957696, -2849020.689028],
        [-2559577.69423937, 5095801.73696795, -2849021.43051958],
        [-2559581.52629478, 5095804.23287999, -2849013.5771202],
        [-2559587.26083052, 5095805.79991338, -2849005.64284638],
        [-2559588.68737068, 5095799.49900897, -2849015.52767181],
        [-2559594.82640672, 5095792.89532829, -2849021.71623476],
        [-2559603.95335699, 5095784.60739105, -2849028.00146619],
        [-2559575.79885824, 5095973.11697647, -2848713.11381342],
        [-2559560.56644989, 5095870.56766467, -2848912.88094033],
        [-2559601.50147232, 5095822.23349762, -2848963.60138247],
        [-2559594.14753799, 5095827.5547599, -2848960.7194767],
        [-2559572.29855907, 5095840.22173704, -2848957.38868042],
        [-2559573.28535158, 5095833.7894811, -2848968.17300371],
        [-2559324.9552274, 5095997.25143554, -2848893.50274043],
        [-2559446.80446483, 5095945.96528192, -2848877.67618636],
        [-2559935.74760999, 5095605.62083096, -2849042.9212563],
        [-2559797.6967689, 5095671.01646134, -2849052.35479234],
        [-2559661.24112631, 5095791.32737906, -2848964.52965989],
        [-2559620.89371688, 5095809.11573327, -2848969.42892551],
        [-2559614.04824423, 5095816.84610126, -2848961.89590579],
        [-2559645.1441408, 5095828.76798455, -2848912.56845977],
        [-2559757.07568572, 5095864.83693965, -2848746.84315802],
        [-2559784.75166311, 5095842.51003371, -2848762.10587847],
        [-2559738.65514646, 5095747.41468543, -2848972.03113726],
        [-2559751.10939783, 5095741.07673235, -2848972.02113379],
        [-2559763.50964093, 5095734.57555975, -2848971.90425245],
        [-2559775.96095263, 5095728.18720491, -2848971.83061971],
        [-2559729.94465145, 5095745.67762816, -2848982.86739382],
        [-2559742.35806589, 5095739.26730021, -2848982.79992339],
        [-2559754.83975112, 5095732.86811016, -2848982.76298578],
        [-2559767.29995078, 5095726.506339, -2848982.67867908],
        [-2559779.74305434, 5095720.0615301, -2848982.62369524],
        [-2559721.25096366, 5095743.94063141, -2848993.71082022],
        [-2559733.67672752, 5095737.55709839, -2848993.65148687],
        [-2559746.15303707, 5095731.15165965, -2848993.58589663],
        [-2559758.59139801, 5095724.75978859, -2848993.5301347],
        [-2559771.04566174, 5095718.38846077, -2848993.46816989],
        [-2559783.48858163, 5095711.938816, -2848993.37739059],
        [-2559712.52999265, 5095742.21390819, -2849004.53813469],
        [-2559724.98764116, 5095735.81588544, -2849004.45374705],
        [-2559737.43228728, 5095729.42537685, -2849004.38995624],
        [-2559762.37758752, 5095716.67568517, -2849004.29019445],
        [-2559774.81691468, 5095710.28575466, -2849004.25233016],
        [-2559787.2616333, 5095703.85974742, -2849004.16250454],
        [-2559716.28667322, 5095734.09556809, -2849015.29631442],
        [-2559728.73117662, 5095727.72260534, -2849015.24596354],
        [-2559741.21602658, 5095721.33641253, -2849015.1831127],
        [-2559753.65009199, 5095714.97163288, -2849015.14974617],
        [-2559766.10324871, 5095708.54238463, -2849015.05814847],
        [-2559778.55264822, 5095702.15690283, -2849015.02566832],
        [-2559720.06369651, 5095725.99544314, -2849026.0930153],
        [-2559732.50110758, 5095719.63509742, -2849026.0265794],
        [-2559744.97867445, 5095713.254445, -2849026.00486744],
        [-2559757.42753429, 5095706.81441589, -2849025.89177366],
        [-2559769.88357391, 5095700.46664613, -2849025.85313128],
        [-2559723.8167694, 5095717.89888394, -2849036.88254641],
        [-2559736.27622115, 5095711.50890434, -2849036.8268114],
        [-2559748.72503752, 5095705.11333816, -2849036.74600889],
        [-2559761.17582237, 5095698.74174742, -2849036.68761551],
        [-2559627.31768437, 5095740.43444833, -2849084.4272822],
        [-2559639.76871994, 5095734.0522183, -2849084.36529039],
        [-2559652.22984472, 5095727.6343786, -2849084.31307286],
        [-2559664.68469533, 5095721.25974039, -2849084.25646519],
        [-2559618.60818901, 5095738.75285625, -2849095.29762911],
        [-2559631.07686103, 5095732.3233046, -2849095.2150006],
        [-2559643.54839723, 5095725.94624065, -2849095.17002014],
        [-2559655.97458262, 5095719.53904331, -2849095.08559228],
        [-2559668.45237752, 5095713.16330236, -2849095.05495177],
        [-2559609.94471255, 5095736.99578644, -2849106.10527376],
        [-2559622.37654902, 5095730.5931573, -2849106.0521702],
        [-2559634.83233422, 5095724.22706593, -2849105.97947743],
        [-2559647.26434808, 5095717.82033456, -2849105.93350307],
        [-2559659.75202994, 5095711.44868177, -2849105.88677754],
        [-2559672.22402978, 5095705.07254134, -2849105.79532843],
        [-2559601.23330926, 5095735.30370979, -2849116.95146649],
        [-2559613.68834554, 5095728.90493985, -2849116.89301227],
        [-2559626.15538672, 5095722.4966482, -2849116.84082857],
        [-2559651.07173741, 5095709.74947699, -2849116.74014692],
        [-2559663.53217349, 5095703.36813688, -2849116.64597861],
        [-2559675.98323678, 5095696.95476912, -2849116.61700223],
        [-2559604.99340349, 5095727.20107635, -2849127.74545497],
        [-2559617.45356918, 5095720.78578159, -2849127.66729721],
        [-2559629.89983307, 5095714.42747003, -2849127.61162303],
        [-2559642.37761784, 5095708.01383455, -2849127.53707051],
        [-2559654.83998482, 5095701.63634271, -2849127.50103223],
        [-2559667.28946303, 5095695.23541424, -2849127.42916509],
        [-2559608.75663761, 5095719.08241484, -2849138.52063277],
        [-2559621.20690764, 5095712.70311669, -2849138.45418358],
        [-2559633.69923758, 5095706.34517109, -2849138.40123508],
        [-2559646.14470992, 5095699.96523292, -2849138.34013613],
        [-2559658.62296149, 5095693.5792595, -2849138.3049907],
        [-2559612.52547674, 5095710.9905088, -2849149.28782889],
        [-2559625.00345224, 5095704.63071907, -2849149.2509654],
        [-2559637.46936929, 5095698.25806493, -2849149.18095809],
        [-2559649.92256756, 5095691.87122651, -2849149.12522308],
    ];

    const ANT_NAMES: &'static [&'static str] = &[
        "Tile011", "Tile012", "Tile013", "Tile014", "Tile015", "Tile016", "Tile017", "Tile018",
        "Tile021", "Tile022", "Tile023", "Tile024", "Tile025", "Tile026", "Tile027", "Tile028",
        "Tile031", "Tile032", "Tile033", "Tile034", "Tile035", "Tile036", "Tile037", "Tile038",
        "Tile041", "Tile042", "Tile043", "Tile044", "Tile045", "Tile046", "Tile047", "Tile048",
        "Tile061", "Tile062", "Tile063", "Tile064", "Tile065", "Tile066", "Tile067", "Tile068",
        "Tile081", "Tile082", "Tile083", "Tile084", "Tile085", "Tile086", "Tile087", "Tile088",
        "Tile091", "Tile092", "Tile093", "Tile094", "Tile095", "Tile096", "Tile097", "Tile098",
        "HexE1", "HexE2", "HexE3", "HexE4", "HexE5", "HexE6", "HexE7", "HexE8", "HexE9", "HexE10",
        "HexE11", "HexE12", "HexE13", "HexE14", "HexE15", "HexE16", "HexE17", "HexE18", "HexE19",
        "HexE20", "HexE21", "HexE22", "HexE23", "HexE24", "HexE25", "HexE26", "HexE27", "HexE28",
        "HexE29", "HexE30", "HexE31", "HexE32", "HexE33", "HexE34", "HexE35", "HexE36", "HexS1",
        "HexS2", "HexS3", "HexS4", "HexS5", "HexS6", "HexS7", "HexS8", "HexS9", "HexS10", "HexS11",
        "HexS12", "HexS13", "HexS14", "HexS15", "HexS16", "HexS17", "HexS18", "HexS19", "HexS20",
        "HexS21", "HexS22", "HexS23", "HexS24", "HexS25", "HexS26", "HexS27", "HexS28", "HexS29",
        "HexS30", "HexS31", "HexS32", "HexS33", "HexS34", "HexS35", "HexS36",
    ];

    const ANT_INPUTS: &'static [[i32; 2]] = &[
        [87, 86],
        [85, 84],
        [83, 82],
        [81, 80],
        [95, 94],
        [93, 92],
        [91, 90],
        [89, 88],
        [167, 166],
        [165, 164],
        [163, 162],
        [161, 160],
        [175, 174],
        [173, 172],
        [139, 138],
        [169, 168],
        [71, 70],
        [69, 68],
        [67, 66],
        [65, 64],
        [79, 78],
        [77, 76],
        [75, 74],
        [73, 72],
        [135, 134],
        [133, 132],
        [131, 130],
        [129, 128],
        [143, 142],
        [141, 140],
        [171, 170],
        [137, 136],
        [151, 150],
        [149, 148],
        [147, 146],
        [145, 144],
        [159, 158],
        [157, 156],
        [155, 154],
        [153, 152],
        [119, 118],
        [117, 116],
        [115, 114],
        [113, 112],
        [127, 126],
        [125, 124],
        [123, 122],
        [121, 120],
        [103, 102],
        [101, 100],
        [99, 98],
        [97, 96],
        [111, 110],
        [109, 108],
        [107, 106],
        [105, 104],
        [183, 182],
        [181, 180],
        [179, 178],
        [177, 176],
        [191, 190],
        [189, 188],
        [187, 186],
        [185, 184],
        [23, 22],
        [21, 20],
        [19, 18],
        [17, 16],
        [31, 30],
        [29, 28],
        [27, 26],
        [25, 24],
        [199, 198],
        [197, 196],
        [195, 194],
        [193, 192],
        [207, 206],
        [205, 204],
        [203, 202],
        [201, 200],
        [215, 214],
        [213, 212],
        [211, 210],
        [209, 208],
        [223, 222],
        [221, 220],
        [219, 218],
        [217, 216],
        [39, 38],
        [37, 36],
        [35, 34],
        [33, 32],
        [47, 46],
        [45, 44],
        [43, 42],
        [41, 40],
        [55, 54],
        [53, 52],
        [51, 50],
        [49, 48],
        [63, 62],
        [61, 60],
        [59, 58],
        [57, 56],
        [231, 230],
        [229, 228],
        [227, 226],
        [225, 224],
        [239, 238],
        [237, 236],
        [235, 234],
        [233, 232],
        [247, 246],
        [245, 244],
        [243, 242],
        [241, 240],
        [255, 254],
        [253, 252],
        [251, 250],
        [249, 248],
        [7, 6],
        [5, 4],
        [3, 2],
        [1, 0],
        [15, 14],
        [13, 12],
        [11, 10],
        [9, 8],
    ];

    const ANT_TILE_NRS: &'static [i32] = &[
        11, 12, 13, 14, 15, 16, 17, 18, 21, 22, 23, 24, 25, 26, 27, 28, 31, 32, 33, 34, 35, 36, 37,
        38, 41, 42, 43, 44, 45, 46, 47, 48, 61, 62, 63, 64, 65, 66, 67, 68, 81, 82, 83, 84, 85, 86,
        87, 88, 91, 92, 93, 94, 95, 96, 97, 98, 1001, 1002, 1003, 1004, 1005, 1006, 1007, 1008,
        1009, 1010, 1011, 1012, 1013, 1014, 1015, 1016, 1017, 1018, 1019, 1020, 1021, 1022, 1023,
        1024, 1025, 1026, 1027, 1028, 1029, 1030, 1031, 1032, 1033, 1034, 1035, 1036, 1037, 1038,
        1039, 1040, 1041, 1042, 1043, 1044, 1045, 1046, 1047, 1048, 1049, 1050, 1051, 1052, 1053,
        1054, 1055, 1056, 1057, 1058, 1059, 1060, 1061, 1062, 1063, 1064, 1065, 1066, 1067, 1068,
        1069, 1070, 1071, 1072,
    ];

    const ANT_CABLE_LENGTHS: &'static [[f64; 2]] = &[
        [-656.14, -656.14],
        [-655.66, -655.66],
        [-582.91, -582.91],
        [-583., -583.],
        [-583.02, -583.02],
        [-655.79, -655.79],
        [-583.32, -583.32],
        [-655.39, -655.39],
        [-485.73, -485.73],
        [-487.73, -487.73],
        [-485.73, -485.73],
        [-485.73, -485.73],
        [-488.23, -488.23],
        [-486.53, -486.53],
        [-582.7, -582.7],
        [-485.73, -485.73],
        [-499.13, -499.13],
        [-498.93, -498.93],
        [-595.63, -595.63],
        [-596.38, -596.38],
        [-596.33, -596.33],
        [-595.63, -595.63],
        [-598.63, -598.63],
        [-595.63, -595.63],
        [-582.7, -582.7],
        [-582.7, -582.7],
        [-582.7, -582.7],
        [-582.7, -582.7],
        [-582.7, -582.7],
        [-485.7, -485.7],
        [-387.53, -387.53],
        [-483.9, -483.9],
        [-580.62, -580.62],
        [-580.62, -580.62],
        [-580.62, -580.62],
        [-579.92, -579.92],
        [-484.62, -484.62],
        [-580.62, -580.62],
        [-580.62, -580.62],
        [-580.62, -580.62],
        [-482.93, -482.93],
        [-578.99, -578.99],
        [-483.04, -483.04],
        [-481.13, -481.13],
        [-482.99, -482.99],
        [-482.98, -482.98],
        [-482.33, -482.33],
        [-651.32, -651.32],
        [-398.6, -398.6],
        [-497.18, -497.18],
        [-595.63, -595.63],
        [-497.08, -497.08],
        [-497.36, -497.36],
        [-497.59, -497.59],
        [-497.7, -497.7],
        [-497.4, -497.4],
        [-655.85, -655.85],
        [-655.85, -655.85],
        [-654.85, -654.85],
        [-582.85, -582.85],
        [-582.85, -582.85],
        [-582.85, -582.85],
        [-582.85, -582.85],
        [-582.85, -582.85],
        [-216.43, -216.43],
        [-289.43, -289.43],
        [-216.43, -216.43],
        [-216.43, -216.43],
        [-216.43, -216.43],
        [-216.43, -216.43],
        [-216.43, -216.43],
        [-289.43, -289.43],
        [-291.22, -291.22],
        [-218.22, -218.22],
        [-218.22, -218.22],
        [-221.72, -221.72],
        [-121.22, -121.22],
        [-291.22, -291.22],
        [-218.22, -218.22],
        [-218.22, -218.22],
        [-214.06, -214.06],
        [-215.46, -215.46],
        [-214.06, -214.06],
        [-290.46, -290.46],
        [-214.06, -214.06],
        [-213.96, -213.96],
        [-219.06, -219.06],
        [-218.06, -218.06],
        [-220.85, -220.85],
        [-219.85, -219.85],
        [-219.85, -219.85],
        [-223.85, -223.85],
        [-292.85, -292.85],
        [-293.85, -293.85],
        [-292.35, -292.35],
        [-219.85, -219.85],
        [-211.98, -211.98],
        [-211.98, -211.98],
        [-211.98, -211.98],
        [-211.98, -211.98],
        [-211.23, -211.23],
        [-284.18, -284.18],
        [-211.98, -211.98],
        [-211.98, -211.98],
        [-216.87, -216.87],
        [-210.87, -210.87],
        [-114.72, -114.72],
        [-285.87, -285.87],
        [-285.87, -285.87],
        [-212.12, -212.12],
        [-211.47, -211.47],
        [-212.87, -212.87],
        [-117.84, -117.84],
        [-288.84, -288.84],
        [-215.84, -215.84],
        [-215.84, -215.84],
        [-215.84, -215.84],
        [-215.09, -215.09],
        [-115.84, -115.84],
        [-290.14, -290.14],
        [-217.53, -217.53],
        [-211.53, -211.53],
        [-210.53, -210.53],
        [-211.53, -211.53],
        [-211.53, -211.53],
        [-211.53, -211.53],
        [-211.53, -211.53],
        [-211.53, -211.53],
    ];

    /// Test data:
    /// ```python
    /// tb.open('tests/data/1254670392_avg/1254670392.cotter.none.trunc.ms/ANTENNA')
    /// tb.getcol("POSITION").transpose()
    /// tb.getcol("NAME")
    /// ```
    #[test]
    fn test_write_antenna_row() {
        let temp_dir = tempdir().unwrap();
        let table_path = temp_dir.path().join("test.ms");
        let phase_centre = RADec::new(0., -0.471238898038468967);
        let ms_writer = MeasurementSetWriter::new(&table_path, phase_centre, None);
        ms_writer.decompress_default_tables().unwrap();
        ms_writer.decompress_source_table().unwrap();
        ms_writer.add_cotter_mods(768);

        let ant_table_path = ms_writer.path.join("ANTENNA");
        let mut ant_table = Table::open(ant_table_path, TableOpenMode::ReadWrite).unwrap();

        ant_table.add_rows(ANT_NAMES.len()).unwrap();

        for (idx, (name, position)) in izip!(ANT_NAMES, ANT_POSITIONS).enumerate() {
            let position = position.to_vec();

            ms_writer
                .write_antenna_row(
                    &mut ant_table,
                    idx as _,
                    name,
                    "MWA",
                    "GROUND-BASED",
                    "ALT-AZ",
                    &position,
                    4.0,
                    false,
                )
                .unwrap();
        }

        drop(ms_writer);

        let mut expected_table =
            Table::open(PATH_1254670392.join("ANTENNA"), TableOpenMode::Read).unwrap();

        assert_table_nrows_match!(ant_table, expected_table);
        for col_name in [
            "OFFSET",
            "POSITION",
            "TYPE",
            "DISH_DIAMETER",
            "FLAG_ROW",
            "MOUNT",
            "NAME",
            "STATION",
        ] {
            assert_table_columns_match!(ant_table, expected_table, col_name);
        }
    }

    #[test]
    fn test_write_antenna_row_mwa() {
        let temp_dir = tempdir().unwrap();
        let table_path = temp_dir.path().join("test.ms");
        let phase_centre = RADec::new(0., -0.471238898038468967);
        let ms_writer = MeasurementSetWriter::new(&table_path, phase_centre, None);
        ms_writer.decompress_default_tables().unwrap();
        ms_writer.decompress_source_table().unwrap();
        ms_writer.add_cotter_mods(768);
        ms_writer.add_mwa_mods();

        let ant_table_path = ms_writer.path.join("ANTENNA");
        let mut ant_table = Table::open(&ant_table_path, TableOpenMode::ReadWrite).unwrap();

        ant_table.add_rows(ANT_NAMES.len()).unwrap();

        for (idx, (name, position, input, tile_nr, cable_length)) in izip!(
            ANT_NAMES,
            ANT_POSITIONS,
            ANT_INPUTS,
            ANT_TILE_NRS,
            ANT_CABLE_LENGTHS
        )
        .enumerate()
        {
            let position = position.to_vec();

            ms_writer
                .write_antenna_row_mwa(
                    &mut ant_table,
                    idx as _,
                    name,
                    "MWA",
                    "GROUND-BASED",
                    "ALT-AZ",
                    &position,
                    4.0,
                    &input.to_vec(),
                    *tile_nr,
                    0,
                    &vec![0, 0],
                    &cable_length.to_vec(),
                    false,
                )
                .unwrap();
        }

        drop(ms_writer);

        let mut ant_table = Table::open(&ant_table_path, TableOpenMode::Read).unwrap();
        let mut expected_table =
            Table::open(PATH_1254670392.join("ANTENNA"), TableOpenMode::Read).unwrap();

        assert_tables_match!(ant_table, expected_table);
    }

    #[test]
    fn test_write_polarization_row() {
        let temp_dir = tempdir().unwrap();
        let table_path = temp_dir.path().join("test.ms");
        let phase_centre = RADec::new(0., -0.471238898038468967);
        let ms_writer = MeasurementSetWriter::new(&table_path, phase_centre, None);
        ms_writer.decompress_default_tables().unwrap();
        ms_writer.decompress_source_table().unwrap();
        ms_writer.add_cotter_mods(768);

        let corr_product = array![[0, 0], [0, 1], [1, 0], [1, 1]];
        let corr_type = vec![9, 10, 11, 12];

        let pol_table_path = table_path.join("POLARIZATION");
        let mut pol_table = Table::open(&pol_table_path, TableOpenMode::ReadWrite).unwrap();

        pol_table.add_rows(1).unwrap();

        ms_writer
            .write_polarization_row(&mut pol_table, 0, &corr_type, &corr_product, false)
            .unwrap();
        drop(ms_writer);

        let mut pol_table = Table::open(&pol_table_path, TableOpenMode::Read).unwrap();

        let mut expected_table =
            Table::open(PATH_1254670392.join("POLARIZATION"), TableOpenMode::Read).unwrap();

        assert_tables_match!(pol_table, expected_table);
    }

    #[test]
    fn handle_bad_pol_small_corr_type() {
        let temp_dir = tempdir().unwrap();
        let table_path = temp_dir.path().join("test.ms");
        let phase_centre = RADec::new(0., -0.471238898038468967);
        let ms_writer = MeasurementSetWriter::new(&table_path, phase_centre, None);
        ms_writer.decompress_default_tables().unwrap();
        ms_writer.decompress_source_table().unwrap();
        ms_writer.add_cotter_mods(768);

        let corr_product = array![[0, 0], [0, 1], [1, 0], [1, 1]];
        let corr_type = vec![9, 10, 11];

        let pol_table_path = table_path.join("POLARIZATION");
        let mut pol_table = Table::open(&pol_table_path, TableOpenMode::ReadWrite).unwrap();

        pol_table.add_rows(1).unwrap();

        let result =
            ms_writer.write_polarization_row(&mut pol_table, 0, &corr_type, &corr_product, false);

        assert!(matches!(
            result,
            Err(MeasurementSetWriteError::BadArrayShape { .. })
        ))
    }

    #[test]
    fn handle_bad_pol_big_corr_product() {
        let temp_dir = tempdir().unwrap();
        let table_path = temp_dir.path().join("test.ms");
        let phase_centre = RADec::new(0., -0.471238898038468967);
        let ms_writer = MeasurementSetWriter::new(&table_path, phase_centre, None);
        ms_writer.decompress_default_tables().unwrap();
        ms_writer.decompress_source_table().unwrap();
        ms_writer.add_cotter_mods(768);

        let corr_product = array![[0, 0, 0], [0, 1, 0], [1, 0, 0], [1, 1, 0]];
        let corr_type = vec![9, 10, 11, 12];

        let pol_table_path = table_path.join("POLARIZATION");
        let mut pol_table = Table::open(&pol_table_path, TableOpenMode::ReadWrite).unwrap();

        pol_table.add_rows(1).unwrap();

        let result =
            ms_writer.write_polarization_row(&mut pol_table, 0, &corr_type, &corr_product, false);

        assert!(matches!(
            result,
            Err(MeasurementSetWriteError::BadArrayShape { .. })
        ))
    }

    #[test]
    fn test_write_source_row() {
        let temp_dir = tempdir().unwrap();
        let table_path = temp_dir.path().join("test.ms");
        let phase_centre = RADec::new(0., -0.471238898038468967);
        let ms_writer = MeasurementSetWriter::new(&table_path, phase_centre, None);
        ms_writer.decompress_default_tables().unwrap();
        ms_writer.decompress_source_table().unwrap();
        ms_writer.add_cotter_mods(768);

        let source_table_path = table_path.join("SOURCE");
        let mut source_table = Table::open(&source_table_path, TableOpenMode::ReadWrite).unwrap();

        source_table.add_rows(1).unwrap();

        ms_writer
            .write_source_row(
                &mut source_table,
                0,
                0,
                5077351979.000001,
                0.00009259259240934625,
                0,
                0,
                "high_2019B_2458765_EOR0_RADec0.0,-27.0",
                0,
                "",
                vec![phase_centre.ra, phase_centre.dec],
                vec![0., 0.],
            )
            .unwrap();
        drop(ms_writer);

        let mut source_table = Table::open(&source_table_path, TableOpenMode::Read).unwrap();

        let mut expected_table =
            Table::open(PATH_1254670392.join("SOURCE"), TableOpenMode::Read).unwrap();

        assert_table_nrows_match!(source_table, expected_table);
        for col_name in [
            "SOURCE_ID",
            "TIME",
            "INTERVAL",
            "SPECTRAL_WINDOW_ID",
            "NUM_LINES",
            "NAME",
            "CALIBRATION_GROUP",
            "CODE",
            "DIRECTION",
            "PROPER_MOTION",
        ] {
            assert_table_columns_match!(source_table, expected_table, col_name);
        }
    }

    #[test]
    fn test_write_field_row() {
        let temp_dir = tempdir().unwrap();
        let table_path = temp_dir.path().join("test.ms");
        let phase_centre = RADec::new(0., -0.471238898038468967);
        let ms_writer = MeasurementSetWriter::new(&table_path, phase_centre, None);
        ms_writer.decompress_default_tables().unwrap();
        ms_writer.decompress_source_table().unwrap();
        ms_writer.add_cotter_mods(768);

        let field_table_path = table_path.join("FIELD");
        let mut field_table = Table::open(&field_table_path, TableOpenMode::ReadWrite).unwrap();

        field_table.add_rows(1).unwrap();

        let dir_info = array![
            [[phase_centre.ra, phase_centre.dec]],
            [[phase_centre.ra, phase_centre.dec]],
            [[phase_centre.ra, phase_centre.dec]]
        ];
        ms_writer
            .write_field_row(
                &mut field_table,
                0,
                "high_2019B_2458765_EOR0_RADec0.0,-27.0",
                "",
                5077351974.,
                &dir_info,
                -1,
                false,
            )
            .unwrap();
        drop(ms_writer);

        let mut field_table = Table::open(&field_table_path, TableOpenMode::Read).unwrap();

        let mut expected_table =
            Table::open(PATH_1254670392.join("FIELD"), TableOpenMode::Read).unwrap();

        assert_table_nrows_match!(field_table, expected_table);
        for col_name in [
            "DELAY_DIR",
            "PHASE_DIR",
            "REFERENCE_DIR",
            "CODE",
            "FLAG_ROW",
            "NAME",
            "NUM_POLY",
            "SOURCE_ID",
            "TIME",
        ] {
            assert_table_columns_match!(field_table, expected_table, col_name);
        }
    }

    #[test]
    fn test_write_field_row_mwa() {
        let temp_dir = tempdir().unwrap();
        let table_path = temp_dir.path().join("test.ms");
        let phase_centre = RADec::new(0., -0.471238898038468967);
        let ms_writer = MeasurementSetWriter::new(&table_path, phase_centre, None);
        ms_writer.decompress_default_tables().unwrap();
        ms_writer.decompress_source_table().unwrap();
        ms_writer.add_cotter_mods(768);
        ms_writer.add_mwa_mods();

        let field_table_path = table_path.join("FIELD");
        let mut field_table = Table::open(&field_table_path, TableOpenMode::ReadWrite).unwrap();

        field_table.add_rows(1).unwrap();

        let dir_info = array![
            [[phase_centre.ra, phase_centre.dec]],
            [[phase_centre.ra, phase_centre.dec]],
            [[phase_centre.ra, phase_centre.dec]]
        ];
        ms_writer
            .write_field_row_mwa(
                &mut field_table,
                0,
                "high_2019B_2458765_EOR0_RADec0.0,-27.0",
                "",
                5077351974.,
                &dir_info,
                -1,
                false,
                false,
            )
            .unwrap();
        drop(ms_writer);

        let mut field_table = Table::open(&field_table_path, TableOpenMode::Read).unwrap();

        let mut expected_table =
            Table::open(PATH_1254670392.join("FIELD"), TableOpenMode::Read).unwrap();

        assert_tables_match!(field_table, expected_table);
    }

    #[test]
    fn handle_bad_field_shape() {
        let temp_dir = tempdir().unwrap();
        let table_path = temp_dir.path().join("test.ms");
        let phase_centre = RADec::new(0., -0.471238898038468967);
        let ms_writer = MeasurementSetWriter::new(&table_path, phase_centre, None);
        ms_writer.decompress_default_tables().unwrap();
        ms_writer.decompress_source_table().unwrap();
        ms_writer.add_cotter_mods(768);

        let field_table_path = table_path.join("FIELD");
        let mut field_table = Table::open(&field_table_path, TableOpenMode::ReadWrite).unwrap();

        let dir_info = array![
            [[phase_centre.ra, phase_centre.dec]],
            [[phase_centre.ra, phase_centre.dec]],
            [[phase_centre.ra, phase_centre.dec]],
            [[0., 1.]]
        ];
        let result = ms_writer.write_field_row(
            &mut field_table,
            0,
            "high_2019B_2458765_EOR0_RADec0.0,-27.0",
            "",
            5077351974.,
            &dir_info,
            -1,
            false,
        );

        assert!(matches!(
            result,
            Err(MeasurementSetWriteError::BadArrayShape { .. })
        ))
    }

    #[test]
    fn test_write_observation_row() {
        let temp_dir = tempdir().unwrap();
        let table_path = temp_dir.path().join("test.ms");
        let phase_centre = RADec::new(0., -0.471238898038468967);
        let ms_writer = MeasurementSetWriter::new(&table_path, phase_centre, None);
        ms_writer.decompress_default_tables().unwrap();
        ms_writer.decompress_source_table().unwrap();
        ms_writer.add_cotter_mods(768);

        let obs_table_path = table_path.join("OBSERVATION");
        let mut obs_table = Table::open(&obs_table_path, TableOpenMode::ReadWrite).unwrap();

        obs_table.add_rows(1).unwrap();

        ms_writer
            .write_observation_row(
                &mut obs_table,
                0,
                "MWA",
                (5077351975.0, 5077351983.0),
                "andrew",
                "MWA",
                "G0009",
                0.,
                false,
            )
            .unwrap();
        drop(ms_writer);

        let mut obs_table = Table::open(&obs_table_path, TableOpenMode::Read).unwrap();

        let mut expected_table =
            Table::open(PATH_1254670392.join("OBSERVATION"), TableOpenMode::Read).unwrap();

        assert_table_nrows_match!(obs_table, expected_table);
        for col_name in [
            "TIME_RANGE",
            // These are never written
            // "LOG",
            // "SCHEDULE",
            "FLAG_ROW",
            "OBSERVER",
            "PROJECT",
            "RELEASE_DATE",
            "SCHEDULE_TYPE",
            "TELESCOPE_NAME",
        ] {
            assert_table_columns_match!(obs_table, expected_table, col_name);
        }
    }

    #[test]
    fn test_write_observation_row_mwa() {
        let temp_dir = tempdir().unwrap();
        let table_path = temp_dir.path().join("test.ms");
        let phase_centre = RADec::new(0., -0.471238898038468967);
        let ms_writer = MeasurementSetWriter::new(&table_path, phase_centre, None);
        ms_writer.decompress_default_tables().unwrap();
        ms_writer.decompress_source_table().unwrap();
        ms_writer.add_cotter_mods(768);
        ms_writer.add_mwa_mods();

        let obs_table_path = table_path.join("OBSERVATION");
        let mut obs_table = Table::open(&obs_table_path, TableOpenMode::ReadWrite).unwrap();

        obs_table.add_rows(1).unwrap();

        ms_writer
            .write_observation_row_mwa(
                &mut obs_table,
                0,
                "MWA",
                (5077351975.0, 5077351983.0),
                "andrew",
                "MWA",
                "G0009",
                0.,
                1254670392.,
                "high_2019B_2458765_EOR0_RADec0.0,-27.0_143",
                "HW_LFILES",
                4,
                5077351974.,
                false,
            )
            .unwrap();
        drop(ms_writer);

        let mut obs_table = Table::open(&obs_table_path, TableOpenMode::Read).unwrap();

        let mut expected_table =
            Table::open(PATH_1254670392.join("OBSERVATION"), TableOpenMode::Read).unwrap();

        assert_table_nrows_match!(obs_table, expected_table);
        for col_name in [
            "MWA_GPS_TIME",
            "MWA_FILENAME",
            "MWA_OBSERVATION_MODE",
            "MWA_FLAG_WINDOW_SIZE",
            "MWA_DATE_REQUESTED",
        ] {
            assert_table_columns_match!(obs_table, expected_table, col_name);
        }
    }

    #[test]
    fn test_write_history_row() {
        let temp_dir = tempdir().unwrap();
        let table_path = temp_dir.path().join("test.ms");
        let phase_centre = RADec::new(0., -0.471238898038468967);
        let ms_writer = MeasurementSetWriter::new(&table_path, phase_centre, None);
        ms_writer.decompress_default_tables().unwrap();
        ms_writer.decompress_source_table().unwrap();
        ms_writer.add_cotter_mods(768);
        ms_writer.add_mwa_mods();

        let hist_table_path = table_path.join("HISTORY");
        let mut hist_table = Table::open(&hist_table_path, TableOpenMode::ReadWrite).unwrap();

        hist_table.add_rows(1).unwrap();

        ms_writer
            .write_history_row(
                &mut hist_table,
                0,
                5140115737.974,
                "cotter \"-m\" \"tests/data/1254670392_avg/1254670392.metafits\" \"-o\" \"tests/data/1254670392_avg/1254670392.cotter.none.ms\" \"-allowmissing\" \"-norfi\" \"-nostats\" \"-nogeom\" \"-noantennapruning\" \"-nosbgains\" \"-noflagautos\" \"-noflagdcchannels\" \"-nocablelength\" \"-edgewidth\" \"0\" \"-initflag\" \"0\" \"-endflag\" \"0\" \"-sbpassband\" \"tests/data/subband-passband-32ch-unitary.txt\" \"-nostats\" \"-flag-strategy\" \"/usr/local/share/aoflagger/strategies/mwa-default.lua\" \"tests/data/1254670392_avg/1254670392_20191009153257_gpubox01_00.fits\" \"tests/data/1254670392_avg/1254670392_20191009153257_gpubox02_00.fits\" \"tests/data/1254670392_avg/1254670392_20191009153257_gpubox03_00.fits\" \"tests/data/1254670392_avg/1254670392_20191009153257_gpubox04_00.fits\" \"tests/data/1254670392_avg/1254670392_20191009153257_gpubox05_00.fits\" \"tests/data/1254670392_avg/1254670392_20191009153257_gpubox06_00.fits\" \"tests/data/1254670392_avg/1254670392_20191009153257_gpubox07_00.fits\" \"tests/data/1254670392_avg/1254670392_20191009153257_gpubox08_00.fits\" \"tests/data/1254670392_avg/1254670392_20191009153257_gpubox09_00.fits\" \"tests/data/1254670392_avg/1254670392_20191009153257_gpubox10_00.fits\" \"tests/data/1254670392_avg/1254670392_20191009153257_gpubox11_00.fits\" \"tests/data/1254670392_avg/1254670392_20191009153257_gpubox12_00.fits\" \"tests/data/1254670392_avg/1254670392_20191009153257_gpubox13_00.fits\" \"tests/data/1254670392_avg/1254670392_20191009153257_gpubox14_00.fits\" \"tests/data/1254670392_avg/1254670392_20191009153257_gpubox15_00.fits\" \"tests/data/1254670392_avg/1254670392_20191009153257_gpubox16_00.fits\" \"tests/data/1254670392_avg/1254670392_20191009153257_gpubox17_00.fits\" \"tests/data/1254670392_avg/1254670392_20191009153257_gpubox18_00.fits\" \"tests/data/1254670392_avg/1254670392_20191009153257_gpubox19_00.fits\" \"tests/data/1254670392_avg/1254670392_20191009153257_gpubox20_00.fits\" \"tests/data/1254670392_avg/1254670392_20191009153257_gpubox21_00.fits\" \"tests/data/1254670392_avg/1254670392_20191009153257_gpubox22_00.fits\" \"tests/data/1254670392_avg/1254670392_20191009153257_gpubox23_00.fits\" \"tests/data/1254670392_avg/1254670392_20191009153257_gpubox24_00.fits\"",
                "Preprocessed & AOFlagged",
                "Cotter MWA preprocessor",
                "timeavg=1,freqavg=1,windowSize=4",
            )
            .unwrap();
        drop(ms_writer);

        let mut hist_table = Table::open(&hist_table_path, TableOpenMode::Read).unwrap();

        let mut expected_table =
            Table::open(PATH_1254670392.join("HISTORY"), TableOpenMode::Read).unwrap();

        assert_table_nrows_match!(hist_table, expected_table);
        for col_name in [
            "TIME",
            "OBSERVATION_ID",
            "MESSAGE",
            "APPLICATION",
            "PRIORITY",
            "ORIGIN",
            "APP_PARAMS",
            "CLI_COMMAND",
        ] {
            assert_table_columns_match!(hist_table, expected_table, col_name);
        }
    }

    #[test]
    fn test_write_feed_row() {
        let temp_dir = tempdir().unwrap();
        let table_path = temp_dir.path().join("test.ms");
        let phase_centre = RADec::new(0., -0.471238898038468967);
        let ms_writer = MeasurementSetWriter::new(&table_path, phase_centre, None);
        ms_writer.decompress_default_tables().unwrap();
        ms_writer.decompress_source_table().unwrap();
        ms_writer.add_cotter_mods(768);
        ms_writer.add_mwa_mods();

        let feed_table_path = table_path.join("FEED");
        let mut feed_table = Table::open(&feed_table_path, TableOpenMode::ReadWrite).unwrap();

        feed_table.add_rows(128).unwrap();

        for idx in 0..128 {
            ms_writer
                .write_feed_row(
                    &mut feed_table,
                    idx as _,
                    idx as _,
                    0,
                    -1,
                    5077351975.,
                    0.,
                    2,
                    -1,
                    &array![[0., 0.], [0., 0.]],
                    &vec!["X".into(), "Y".into()],
                    &array![
                        [c32::new(1., 0.), c32::new(0., 0.)],
                        [c32::new(0., 0.), c32::new(1., 0.)]
                    ],
                    &vec![0., 0., 0.],
                    &vec![0., FRAC_PI_2],
                )
                .unwrap();
        }
        drop(ms_writer);

        let mut feed_table = Table::open(&feed_table_path, TableOpenMode::Read).unwrap();

        let mut expected_table =
            Table::open(PATH_1254670392.join("FEED"), TableOpenMode::Read).unwrap();

        assert_table_nrows_match!(feed_table, expected_table);
        for col_name in [
            "POSITION",
            "BEAM_OFFSET",
            "POLARIZATION_TYPE",
            "POL_RESPONSE",
            "RECEPTOR_ANGLE",
            "ANTENNA_ID",
            "BEAM_ID",
            "FEED_ID",
            "INTERVAL",
            "NUM_RECEPTORS",
            "SPECTRAL_WINDOW_ID",
            "TIME",
        ] {
            assert_table_columns_match!(feed_table, expected_table, col_name);
        }
    }

    #[test]
    fn test_write_mwa_tile_pointing_row() {
        let temp_dir = tempdir().unwrap();
        let table_path = temp_dir.path().join("test.ms");
        let phase_centre = RADec::new(0., -0.471238898038468967);
        let ms_writer = MeasurementSetWriter::new(&table_path, phase_centre, None);
        ms_writer.decompress_default_tables().unwrap();
        ms_writer.decompress_source_table().unwrap();
        ms_writer.add_cotter_mods(768);
        ms_writer.add_mwa_mods();

        let point_table_path = table_path.join("MWA_TILE_POINTING");
        let mut point_table = Table::open(&point_table_path, TableOpenMode::ReadWrite).unwrap();

        point_table.add_rows(1).unwrap();

        ms_writer
            .write_mwa_tile_pointing_row(
                &mut point_table,
                0,
                5077351975.,
                5077351984.,
                &vec![3, 2, 1, 0, 3, 2, 1, 0, 3, 2, 1, 0, 3, 2, 1, 0],
                6.28310690918895887,
                -0.464403366228935188,
            )
            .unwrap();
        drop(ms_writer);

        let mut point_table = Table::open(&point_table_path, TableOpenMode::Read).unwrap();

        let mut expected_table = Table::open(
            PATH_1254670392.join("MWA_TILE_POINTING"),
            TableOpenMode::Read,
        )
        .unwrap();

        assert_tables_match!(point_table, expected_table);
    }

    #[test]
    fn test_write_mwa_subband_row() {
        let temp_dir = tempdir().unwrap();
        let table_path = temp_dir.path().join("test.ms");
        let phase_centre = RADec::new(0., -0.471238898038468967);
        let ms_writer = MeasurementSetWriter::new(&table_path, phase_centre, None);
        ms_writer.decompress_default_tables().unwrap();
        ms_writer.decompress_source_table().unwrap();
        ms_writer.add_cotter_mods(768);
        ms_writer.add_mwa_mods();

        let subband_table_path = table_path.join("MWA_SUBBAND");
        let mut subband_table = Table::open(&subband_table_path, TableOpenMode::ReadWrite).unwrap();

        subband_table.add_rows(24).unwrap();

        for idx in 0..24 {
            ms_writer
                .write_mwa_subband_row(&mut subband_table, idx, idx as _, 0., false)
                .unwrap();
        }

        drop(ms_writer);

        let mut subband_table = Table::open(&subband_table_path, TableOpenMode::Read).unwrap();

        let mut expected_table =
            Table::open(PATH_1254670392.join("MWA_SUBBAND"), TableOpenMode::Read).unwrap();

        assert_tables_match!(subband_table, expected_table);
    }

    #[cfg(feature = "mwalib")]
    #[test]
    fn test_initialize_from_mwalib_all() {
        let temp_dir = tempdir().unwrap();
        let table_path = temp_dir.path().join("test.ms");
        let array_pos = Some(LatLngHeight {
            longitude_rad: COTTER_MWA_LONGITUDE_RADIANS,
            latitude_rad: COTTER_MWA_LATITUDE_RADIANS,
            height_metres: COTTER_MWA_HEIGHT_METRES,
        });

        let context = CorrelatorContext::new(
            &String::from("tests/data/1254670392_avg/1254670392.metafits"),
            &((1..=24)
                .map(|i| {
                    format!(
                        "tests/data/1254670392_avg/1254670392_20191009153257_gpubox{:02}_00.fits",
                        i
                    )
                })
                .collect::<Vec<_>>()),
        )
        .unwrap();

        let phase_centre = RADec::from_mwalib_phase_or_pointing(&context.metafits_context);
        let ms_writer = MeasurementSetWriter::new(&table_path, phase_centre, array_pos);

        // let mwalib_timestep_range = (*context.common_timestep_indices.first().unwrap())
        //     ..(*context.provided_timestep_indices.last().unwrap() + 1);
        let mwalib_timestep_range = 0..(context.metafits_context.num_metafits_timesteps - 1);
        let mwalib_coarse_chan_range = *context.provided_coarse_chan_indices.first().unwrap()
            ..(*context.provided_coarse_chan_indices.last().unwrap() + 1);

        ms_writer
            .initialize_from_mwalib(&context, &mwalib_timestep_range, &mwalib_coarse_chan_range)
            .unwrap();

        for (table_name, col_names) in [
            (
                "ANTENNA",
                vec![
                    "OFFSET",
                    "POSITION",
                    "TYPE",
                    "DISH_DIAMETER",
                    "FLAG_ROW",
                    "MOUNT",
                    "NAME",
                    "STATION",
                    "MWA_INPUT",
                    "MWA_TILE_NR",
                    "MWA_CABLE_LENGTH",
                    // These are wrong in Cotter
                    // "MWA_RECEIVER",
                    // "MWA_SLOT",
                ],
            ),
            (
                "DATA_DESCRIPTION",
                vec!["FLAG_ROW", "POLARIZATION_ID", "SPECTRAL_WINDOW_ID"],
            ),
            (
                "FEED",
                vec![
                    "POSITION",
                    "BEAM_OFFSET",
                    "POLARIZATION_TYPE",
                    "POL_RESPONSE",
                    "RECEPTOR_ANGLE",
                    "ANTENNA_ID",
                    "BEAM_ID",
                    "FEED_ID",
                    // interval is hardcoded to zero in cotter, it should be obs time
                    // "INTERVAL",
                    "NUM_RECEPTORS",
                    "SPECTRAL_WINDOW_ID",
                    // time is also wrong in Cotter, it should be midpoint, not start time.
                    // "TIME",
                ],
            ),
            (
                "FIELD",
                vec![
                    "DELAY_DIR",
                    "PHASE_DIR",
                    "REFERENCE_DIR",
                    "CODE",
                    "FLAG_ROW",
                    "NAME",
                    "NUM_POLY",
                    "SOURCE_ID",
                    "TIME",
                    "MWA_HAS_CALIBRATOR",
                ],
            ),
            // WONTDO: this is not written in Cotter
            // (
            //     "FLAG_CMD",
            //     vec![
            //         "APPLIED", "COMMAND", "INTERVAL", "LEVEL", "REASON", "SEVERITY", "TIME", "TYPE",
            //     ],
            // ),
            (
                "HISTORY",
                vec![
                    "OBJECT_ID",
                    "OBSERVATION_ID",
                    "ORIGIN",
                    "PRIORITY",
                    // TODO:
                    // "APP_PARAMS",
                    // "CLI_COMMAND",
                    // "MESSAGE",
                    // WONTDO:
                    // "TIME", // this is wrong in Cotter.
                    // "APPLICATION", // Different application so these will never match
                ],
            ),
            (
                "OBSERVATION",
                vec![
                    "TIME_RANGE",
                    "FLAG_ROW",
                    "OBSERVER",
                    "PROJECT",
                    "RELEASE_DATE",
                    "SCHEDULE_TYPE",
                    "TELESCOPE_NAME",
                    "MWA_GPS_TIME",
                    "MWA_FILENAME",
                    "MWA_OBSERVATION_MODE",
                    "MWA_FLAG_WINDOW_SIZE",
                    "MWA_DATE_REQUESTED",
                    // WONTDO: these are never written in Cotter
                    // "LOG",
                    // "SCHEDULE",
                ],
            ),
            // WONTDO: this is not written in Cotter
            // (
            //     "POINTING",
            //     vec![
            //         "DIRECTION",
            //         "ANTENNA_ID",
            //         "INTERVAL",
            //         "NAME",
            //         "NUM_POLY",
            //         "TARGET",
            //         "TIME",
            //         "TIME_ORIGIN",
            //         "TRACKING",
            //     ],
            // ),
            (
                "POLARIZATION",
                vec!["CORR_TYPE", "CORR_PRODUCT", "FLAG_ROW", "NUM_CORR"],
            ),
            // WONTDO: this is not written in Cotter
            // (
            //     "PROCESSOR",
            //     vec!["FLAG_ROW", "MODE_ID", "TYPE", "TYPE_ID", "SUB_TYPE"],
            // ),
            (
                "SOURCE",
                vec![
                    "SOURCE_ID",
                    "TIME",
                    // Interval is wrong in cotter, it's in days instead of seconds.
                    // "INTERVAL",
                    "SPECTRAL_WINDOW_ID",
                    "NUM_LINES",
                    "NAME",
                    "CALIBRATION_GROUP",
                    "CODE",
                    "DIRECTION",
                    "PROPER_MOTION",
                ],
            ),
            (
                "SPECTRAL_WINDOW",
                vec![
                    "MEAS_FREQ_REF",
                    "CHAN_FREQ",
                    "REF_FREQUENCY",
                    "CHAN_WIDTH",
                    "EFFECTIVE_BW",
                    "RESOLUTION",
                    "FLAG_ROW",
                    "FREQ_GROUP",
                    "FREQ_GROUP_NAME",
                    "IF_CONV_CHAIN",
                    "NAME",
                    "NET_SIDEBAND",
                    "NUM_CHAN",
                    "TOTAL_BANDWIDTH",
                    "MWA_CENTRE_SUBBAND_NR",
                ],
            ),
            // WONTDO: this is not written in Cotter
            // (
            //     "STATE",
            //     vec![
            //         "CAL", "FLAG_ROW", "LOAD", "OBS_MODE", "REF", "SIG", "SUB_SCAN",
            //     ],
            // ),
        ] {
            let mut table = Table::open(&table_path.join(table_name), TableOpenMode::Read).unwrap();
            let mut exp_table =
                Table::open(PATH_1254670392.join(table_name), TableOpenMode::Read).unwrap();
            if col_names.is_empty() {
                assert_tables_match!(table, exp_table);
            } else {
                assert_table_nrows_match!(table, exp_table);
                for col_name in col_names {
                    let epsilon = 1e-6;
                    assert_table_columns_match!(table, exp_table, col_name, epsilon);
                }
            }
        }

        let mut ant_table = Table::open(&table_path.join("ANTENNA"), TableOpenMode::Read).unwrap();
        let receivers: Vec<i32> = ant_table.get_col_as_vec("MWA_RECEIVER").unwrap();
        assert_eq!(
            receivers,
            [
                1, 1, 1, 1, 1, 1, 1, 1, 14, 14, 14, 14, 14, 14, 12, 14, 2, 2, 2, 2, 2, 2, 2, 2, 12,
                12, 12, 12, 12, 12, 14, 12, 11, 11, 11, 11, 11, 11, 11, 11, 8, 8, 8, 8, 8, 8, 8, 8,
                9, 9, 9, 9, 9, 9, 9, 9, 13, 13, 13, 13, 13, 13, 13, 13, 15, 15, 15, 15, 15, 15, 15,
                15, 3, 3, 3, 3, 3, 3, 3, 3, 4, 4, 4, 4, 4, 4, 4, 4, 16, 16, 16, 16, 16, 16, 16, 16,
                7, 7, 7, 7, 7, 7, 7, 7, 6, 6, 6, 6, 6, 6, 6, 6, 5, 5, 5, 5, 5, 5, 5, 5, 10, 10, 10,
                10, 10, 10, 10, 10
            ]
        );
        let num_ants = ant_table.n_rows();
        let exp_slots = array![
            [1, 1],
            [2, 2],
            [3, 3],
            [4, 4],
            [5, 5],
            [6, 6],
            [7, 7],
            [8, 8],
            [1, 1],
            [2, 2],
            [3, 3],
            [4, 4],
            [5, 5],
            [6, 6],
            [7, 7],
            [8, 8],
            [1, 1],
            [2, 2],
            [3, 3],
            [4, 4],
            [5, 5],
            [6, 6],
            [7, 7],
            [8, 8],
            [1, 1],
            [2, 2],
            [3, 3],
            [4, 4],
            [5, 5],
            [6, 6],
            [7, 7],
            [8, 8],
            [1, 1],
            [2, 2],
            [3, 3],
            [4, 4],
            [5, 5],
            [6, 6],
            [7, 7],
            [8, 8],
            [1, 1],
            [2, 2],
            [3, 3],
            [4, 4],
            [5, 5],
            [6, 6],
            [7, 7],
            [8, 8],
            [1, 1],
            [2, 2],
            [3, 3],
            [4, 4],
            [5, 5],
            [6, 6],
            [7, 7],
            [8, 8],
            [1, 1],
            [2, 2],
            [3, 3],
            [4, 4],
            [5, 5],
            [6, 6],
            [7, 7],
            [8, 8],
            [1, 1],
            [2, 2],
            [3, 3],
            [4, 4],
            [5, 5],
            [6, 6],
            [7, 7],
            [8, 8],
            [1, 1],
            [2, 2],
            [3, 3],
            [4, 4],
            [5, 5],
            [6, 6],
            [7, 7],
            [8, 8],
            [1, 1],
            [2, 2],
            [3, 3],
            [4, 4],
            [5, 5],
            [6, 6],
            [7, 7],
            [8, 8],
            [1, 1],
            [2, 2],
            [3, 3],
            [4, 4],
            [5, 5],
            [6, 6],
            [7, 7],
            [8, 8],
            [1, 1],
            [2, 2],
            [3, 3],
            [4, 4],
            [5, 5],
            [6, 6],
            [7, 7],
            [8, 8],
            [1, 1],
            [2, 2],
            [3, 3],
            [4, 4],
            [5, 5],
            [6, 6],
            [7, 7],
            [8, 8],
            [1, 1],
            [2, 2],
            [3, 3],
            [4, 4],
            [5, 5],
            [6, 6],
            [7, 7],
            [8, 8],
            [1, 1],
            [2, 2],
            [3, 3],
            [4, 4],
            [5, 5],
            [6, 6],
            [7, 7],
            [8, 8],
        ];
        assert_eq!(num_ants, exp_slots.shape()[0] as u64);
        for (idx, exp_slot) in exp_slots.outer_iter().enumerate() {
            let slot: Vec<i32> = ant_table.get_cell_as_vec("MWA_SLOT", idx as _).unwrap();
            assert_eq!(slot, exp_slot.to_vec());
        }
    }

    /// This was dumped with
    /// ```python
    /// tb.open('tests/data/1254670392_avg/1254670392.cotter.none.trunc.ms')
    /// with open('dump.txt', 'w') as dump:
    ///     print(
    ///         "\n".join(
    ///             f"c32x4!({row[0].real}, {row[0].imag}, {row[1].real}, {row[1].imag}, {row[2].real}, {row[2].imag}, {row[3].real}, {row[3].imag}),"
    ///             for row in tb.getcell('DATA', 0).transpose().tolist()
    ///         ),
    ///         file=dump
    ///     )
    /// ```
    const VIS_DATA_1254670392: &[[c32; 4]] = &[
        c32x4!(24.25, 1.0, 85.5, 81.75, 35.25, -2.0, 154.5, 9.625),
        c32x4!(58.25, -67.0, 3.875, -12.375, -36.0, 75.75, 17.375, 75.625),
        c32x4!(75.375, -14.75, -90.125, -38.75, 11.0, 48.75, -13.625, -168.125),
        c32x4!(122.125, 75.25, -21.875, -95.375, 41.875, 37.375, 25.125, -160.75),
        c32x4!(-136.625, 4.375, -109.5, 0.0, -243.875, -152.875, 35.25, -26.125),
        c32x4!(99.75, -109.375, 166.25, 21.25, -145.625, 3.375, 64.25, 36.25),
        c32x4!(89.5, -32.0, -47.5, -44.0, -16.0, -233.875, 38.25, 184.5),
        c32x4!(158.875, -20.625, -35.625, -155.5, 126.125, 28.375, -114.125, -124.125),
        c32x4!(117.125, -15.625, 191.0, 26.875, -41.375, 268.125, 374.75, -143.375),
        c32x4!(-30.125, 71.875, -60.625, -99.625, -126.25, 190.625, 118.0, -257.5),
        c32x4!(-46.625, -17.25, -245.5, -57.5, 83.375, -48.125, 166.875, -31.125),
        c32x4!(94.375, -243.875, -96.375, -60.625, -222.0, 52.0, 58.25, -0.25),
        c32x4!(23.625, -42.5, -24.375, -7.375, 69.875, 112.875, 282.625, 57.875),
        c32x4!(242.75, 196.0, -26.5, 78.375, -81.875, -223.375, 53.75, -198.625),
        c32x4!(-6.625, -91.875, -49.5, -153.0, -44.75, -67.25, 64.125, 30.125),
        c32x4!(95.25, 37.875, 87.75, -162.75, 114.75, 94.0, 120.25, -143.0),
        c32x4!(463.875, -101.375, 397.125, -88.875, 498.125, 159.125, 400.0, -48.75),
        c32x4!(-59.0, -90.5, -138.125, -29.625, 133.625, 60.625, -29.0, -22.625),
        c32x4!(266.375, -164.375, 49.75, -125.375, 180.625, -91.375, 137.0, -118.0),
        c32x4!(113.25, -49.0, 137.0, -4.875, 135.75, -68.875, -1.125, -131.875),
        c32x4!(217.5, 36.5, 106.75, -93.375, 45.625, -126.25, -15.25, 62.125),
        c32x4!(86.25, -171.75, 125.5, 59.375, 189.0, 181.375, 206.75, -24.125),
        c32x4!(178.0, -34.75, 151.625, -6.75, 10.75, -112.625, 20.875, 7.875),
        c32x4!(300.75, -187.25, -212.875, -96.125, -209.25, -76.375, 18.75, 35.0),
        c32x4!(-34.875, -232.5, -22.375, -263.5, 195.75, -144.75, -7.875, 98.125),
        c32x4!(25.25, -110.875, -77.625, 53.125, -1.375, 35.75, 19.75, 108.375),
        c32x4!(165.875, -172.375, -103.625, -17.5, 52.75, -181.875, 9.5, -196.875),
        c32x4!(-173.375, 51.0, 102.375, 57.125, -52.875, 81.125, -117.75, 107.25),
        c32x4!(111.0, -107.125, -121.75, 59.0, -17.625, -79.375, 172.0, 255.5),
        c32x4!(45.375, 16.875, 23.875, -120.375, -8.375, -62.0, -81.5, 107.5),
        c32x4!(51.375, -52.375, 129.125, -18.125, -56.25, 36.875, 69.875, -32.75),
        c32x4!(53.25, -16.375, 24.875, -50.125, -41.25, 56.75, 11.0, -123.125),
        c32x4!(55.75, -10.5, 19.25, 52.0, 38.5, -93.25, 163.0, 3.25),
        c32x4!(113.5, 15.5, -39.0, 25.0, 34.625, 17.625, 89.75, -79.5),
        c32x4!(118.375, -20.375, 19.125, -4.25, 57.75, -68.25, -75.75, -21.25),
        c32x4!(22.5, 92.125, 38.5, -174.0, 66.375, -47.125, -154.625, -66.625),
        c32x4!(-42.75, -238.25, -141.375, 21.125, 9.25, 64.25, -103.875, -24.125),
        c32x4!(257.375, -75.5, -172.875, 161.75, -124.875, 76.875, 30.625, 14.0),
        c32x4!(104.125, -190.625, 92.0, 122.75, -127.625, 147.125, 35.25, -154.25),
        c32x4!(1.625, -175.625, 26.375, -2.125, -88.125, -31.25, -134.625, 233.625),
        c32x4!(-32.0, 53.375, -64.625, 77.875, -82.5, -74.625, 38.5, -16.875),
        c32x4!(173.875, 99.625, 262.25, -242.25, 191.125, -190.25, 159.5, -23.625),
        c32x4!(56.125, -65.75, -123.75, 33.5, -55.625, -79.875, -50.5, -191.75),
        c32x4!(-225.75, 11.25, -38.625, 3.25, -7.25, 8.375, 173.0, 6.875),
        c32x4!(251.5, -27.625, 56.125, 192.0, 183.625, -203.75, -111.0, -45.375),
        c32x4!(-190.5, -61.875, 16.625, 90.125, 147.0, 156.75, 215.75, -85.375),
        c32x4!(41.25, -205.5, 133.125, -163.25, -8.625, 55.625, 11.25, -69.875),
        c32x4!(245.875, 29.125, 57.625, -5.125, 69.0, -130.125, -7.875, -48.5),
        c32x4!(511.875, -44.0, 584.625, -254.5, 274.125, 89.0, 429.0, 49.25),
        c32x4!(-149.375, -156.625, 129.75, 79.625, 104.0, 152.625, 2.375, -74.0),
        c32x4!(229.25, -108.375, 149.25, -250.75, 171.75, -113.875, 6.125, -34.5),
        c32x4!(295.375, 90.125, 166.625, -55.875, -126.25, -27.125, 17.125, -278.625),
        c32x4!(135.5, 29.5, -73.125, -100.125, -140.0, 204.25, 108.0, -54.125),
        c32x4!(157.625, -94.5, 4.875, -56.25, 214.5, -19.0, 167.0, 140.375),
        c32x4!(22.25, 69.75, 68.625, 131.875, -25.25, -33.375, 178.25, -126.5),
        c32x4!(-13.875, 20.125, 27.0, 15.25, -67.25, -355.625, 87.0, -31.875),
        c32x4!(17.75, -79.875, -53.75, -15.625, -17.375, -93.25, 121.25, -147.875),
        c32x4!(-134.375, -194.25, 101.75, 23.75, 0.0, -141.125, 6.25, -0.625),
        c32x4!(-67.25, 61.375, -312.875, -68.375, 74.125, -57.0, 120.875, -5.625),
        c32x4!(100.625, -38.875, -31.25, -56.75, -33.125, -0.25, -113.75, -1.5),
        c32x4!(35.875, -36.125, -142.0, -90.5, 17.375, -7.25, -69.75, 45.0),
        c32x4!(56.5, -66.5, -71.5, -48.0, -116.75, 57.625, 142.875, 44.75),
        c32x4!(71.75, -207.0, -46.5, -1.5, 113.0, -9.5, 122.375, -5.375),
        c32x4!(103.5, 70.0, 46.75, 69.25, -44.5, -162.5, -105.875, -42.375),
        c32x4!(134.75, -86.25, -35.375, -57.25, -54.25, 0.0, 140.25, 103.75),
        c32x4!(82.375, -97.5, -100.0, -1.625, 42.25, 22.875, 112.625, -147.125),
        c32x4!(9.5, 71.375, 40.0, -63.5, -122.25, 75.0, -115.625, 128.625),
        c32x4!(39.875, 16.125, 42.625, 96.75, -38.75, 37.75, 84.375, 10.625),
        c32x4!(80.5, -15.75, 71.875, 6.75, 161.75, -45.125, -46.5, -194.875),
        c32x4!(48.125, 140.25, 136.625, 193.875, 116.625, -141.75, 260.375, 61.75),
        c32x4!(1.625, 3.625, 23.5, -72.625, 33.5, -66.5, 26.75, -39.5),
        c32x4!(32.625, -53.5, 272.5, 96.375, 27.5, -34.5, 0.625, -115.5),
        c32x4!(29.375, 157.875, 43.75, -282.5, 46.875, -21.5, -97.375, -2.75),
        c32x4!(-21.375, 65.5, 107.0, -18.5, -59.75, 184.625, -67.125, -23.625),
        c32x4!(-112.625, -18.375, -63.75, -94.0, -27.0, -63.375, -61.25, -186.75),
        c32x4!(95.875, -89.375, 102.75, -101.875, 155.25, 33.75, 103.125, -170.0),
        c32x4!(94.25, -220.375, -98.25, -33.375, -6.25, -127.125, 43.75, 27.625),
        c32x4!(230.375, -109.0, -109.125, 31.0, -391.0, -105.375, 109.25, -73.25),
        c32x4!(89.25, 16.25, 63.25, 169.625, 54.875, 198.0, 221.0, -67.625),
        c32x4!(289.75, -81.875, -60.125, 121.625, -102.875, -7.375, -106.625, 98.25),
        c32x4!(319.5, -79.625, 417.5, -147.5, 503.0, -206.125, 214.375, 186.875),
        c32x4!(33.5, -83.75, 45.75, 178.625, -99.75, -9.5, 131.875, -68.875),
        c32x4!(-85.875, 37.375, -105.125, -85.375, -6.875, 188.625, 227.375, 51.625),
        c32x4!(-178.875, -302.125, 88.375, -99.0, -25.75, 89.25, 78.875, 88.625),
        c32x4!(24.125, -65.375, 282.25, 131.125, 86.375, -9.625, 262.875, -234.625),
        c32x4!(-54.5, -178.0, 107.125, -162.5, 158.0, 104.375, -71.25, 40.25),
        c32x4!(-3.5, 16.25, -88.125, 17.0, -80.375, -42.0, 269.0, 12.0),
        c32x4!(9.5, 102.0, -102.5, 200.25, -330.875, -166.375, 189.375, -55.5),
        c32x4!(275.875, 41.5, 169.75, -64.25, -168.5, 135.25, 273.0, 340.0),
        c32x4!(-39.875, -37.75, 25.25, -204.5, -163.5, -0.5, 11.125, -171.5),
        c32x4!(-108.625, 11.75, -55.375, -296.375, -93.125, -87.125, 131.125, -51.375),
        c32x4!(58.25, -96.75, -218.75, -172.0, 34.5, -78.875, -47.375, 157.5),
        c32x4!(108.75, -39.75, -80.5, 115.25, 203.75, 132.5, -105.375, 106.875),
        c32x4!(115.375, 69.5, 171.25, 161.125, 60.5, 31.875, 114.375, 34.25),
        c32x4!(2.5, -167.75, -64.625, -7.375, -67.0, 73.5, 148.875, 40.125),
        c32x4!(29.25, 34.5, 1.5, -59.0, 88.875, -88.875, 36.875, 62.125),
        c32x4!(11.5, 88.25, -11.125, -36.625, 7.75, 28.5, -14.625, 63.75),
        c32x4!(70.625, -205.625, -23.25, -28.0, -10.5, -17.625, -30.875, 70.875),
        c32x4!(-70.875, 139.25, 14.0, 76.375, 10.875, 47.625, -97.125, 67.25),
        c32x4!(22.75, -10.5, -107.875, 135.625, -26.125, -62.0, 57.875, 307.0),
        c32x4!(-7.375, 114.75, 105.0, -136.125, -35.375, -131.625, 45.25, -203.25),
        c32x4!(-173.625, -177.25, 99.0, 121.0, 29.75, -64.625, 68.625, 25.0),
        c32x4!(-81.625, -89.875, -242.375, 11.625, -126.125, -26.25, 1.5, -102.625),
        c32x4!(62.125, 52.0, 218.0, -304.0, -241.625, -319.75, -135.375, -128.125),
        c32x4!(-18.125, 18.25, 4.125, -101.625, -73.0, -43.25, -11.625, -150.75),
        c32x4!(233.0, -97.0, 3.125, -64.25, 156.25, 56.375, 61.375, -64.125),
        c32x4!(22.375, -134.875, -18.875, 151.875, -71.25, 80.125, 137.75, -17.125),
        c32x4!(54.375, -198.875, -189.5, -79.125, 66.625, -57.625, 83.625, 20.25),
        c32x4!(49.75, -137.75, 118.5, -44.125, 11.75, -75.25, -22.875, -130.875),
        c32x4!(35.375, -203.375, -4.25, -40.0, 30.375, 233.875, 312.25, 226.375),
        c32x4!(133.75, -94.375, -93.125, -118.25, -21.625, -80.625, 155.5, 115.375),
        c32x4!(-166.875, 4.375, -51.125, 17.0, 88.625, 97.5, 137.625, -145.25),
        c32x4!(479.375, -79.5, 228.25, -208.375, 431.125, 86.5, 294.375, 83.875),
        c32x4!(22.875, -156.625, -74.75, -86.125, -80.875, 199.0, 178.75, -89.5),
        c32x4!(60.875, -157.5, 132.5, 108.75, 0.25, 68.875, 216.125, 66.75),
        c32x4!(46.5, -145.875, -19.625, -31.0, 6.875, -189.0, -53.25, 13.625),
        c32x4!(47.25, -152.0, -144.25, -90.625, 182.125, -68.125, -168.875, -120.25),
        c32x4!(104.0, 69.375, 159.5, -3.625, -99.875, -96.625, 91.5, -63.875),
        c32x4!(3.75, -107.75, 138.75, 49.625, 162.25, -232.125, -104.375, -147.25),
        c32x4!(232.25, 50.5, 196.875, 139.875, 14.375, 15.875, -24.0, -236.75),
        c32x4!(112.5, -151.0, 77.75, 51.75, -109.625, 79.625, -178.5, 87.875),
        c32x4!(-117.5, 95.0, -61.75, -70.125, -1.5, -169.625, 14.0, -10.5),
        c32x4!(-331.375, -48.375, 174.125, -239.75, 25.125, 49.875, -44.75, -211.625),
        c32x4!(50.25, -111.0, -112.0, -89.375, 159.5, -168.25, 40.125, -43.75),
        c32x4!(205.75, 198.75, -110.25, 104.875, 40.0, -23.125, -67.125, -4.625),
        c32x4!(-189.75, -62.0, -54.125, -139.75, 78.625, 46.375, 123.5, 3.875),
        c32x4!(53.125, -158.875, -95.5, 91.375, -76.625, -116.0, 100.375, -67.0),
        c32x4!(-29.625, 104.25, 39.5, -32.0, 19.25, 32.5, 26.375, 31.625),
        c32x4!(-51.375, 42.625, 87.75, -10.625, -65.25, 120.5, 5.625, 16.125),
        c32x4!(36.25, -95.5, 5.625, -4.625, -18.5, -20.625, 70.625, 73.375),
        c32x4!(-25.125, -156.75, 15.0, 1.5, -81.125, 2.375, 145.625, -161.875),
        c32x4!(217.875, 58.125, 55.75, -84.25, 157.5, -17.5, 225.25, 69.625),
        c32x4!(-120.5, -103.5, 78.375, 10.875, 48.125, -57.375, 9.0, 0.125),
        c32x4!(121.875, -88.75, -8.25, -203.75, -132.375, -71.75, -3.625, 111.875),
        c32x4!(36.375, -35.5, -24.25, 131.75, -67.625, -87.375, 131.875, -136.375),
        c32x4!(-8.125, -245.75, 161.625, 300.875, -96.375, 64.125, 99.5, 149.375),
        c32x4!(119.0, -195.75, 13.25, -59.5, -76.375, -6.875, -198.75, -163.5),
        c32x4!(70.0, -205.125, 155.75, 198.0, 76.875, -52.875, -163.875, 126.625),
        c32x4!(140.125, -64.375, 72.875, -10.75, -50.5, 52.375, 113.625, 79.125),
        c32x4!(81.25, -70.0, -119.25, -233.375, -82.5, -118.375, 5.5, -50.5),
        c32x4!(57.875, -99.125, -146.0, 34.75, 51.25, -71.25, 65.625, -81.75),
        c32x4!(223.375, -77.5, 99.375, -82.125, 116.5, 38.125, 18.5, -93.875),
        c32x4!(-351.5, 121.25, 88.75, -5.75, 353.25, 82.25, 254.375, 162.0),
        c32x4!(-161.0, -26.75, 176.0, 68.0, 123.75, 62.5, 30.75, -83.0),
        c32x4!(332.25, 20.875, 438.875, -110.0, 241.25, -49.75, 296.875, 86.25),
        c32x4!(201.75, 47.375, 37.25, 243.875, -64.75, 64.25, 125.75, 93.0),
        c32x4!(-200.75, -290.375, -6.375, 4.75, 13.75, -115.25, 60.25, -238.0),
        c32x4!(81.25, 148.625, 20.125, -49.25, 27.5, 1.125, -147.625, -223.375),
        c32x4!(-12.5, -72.25, -179.25, -65.5, 68.125, -7.625, 22.0, -115.75),
        c32x4!(36.0, -113.25, 63.0, 105.375, -81.125, -95.25, 71.0, -145.75),
        c32x4!(18.0, -117.375, 264.0, -169.875, -69.25, 114.375, 16.0, 104.75),
        c32x4!(-71.625, 3.25, 68.25, -69.5, -1.5, 10.875, 137.5, -153.375),
        c32x4!(194.5, 23.25, -60.625, -257.625, -80.25, 10.0, -109.75, 45.75),
        c32x4!(256.625, 17.625, 23.25, -249.25, -263.5, 143.25, 63.0, 0.5),
        c32x4!(100.25, 130.375, -9.375, 260.75, -44.0, 217.875, 225.125, -65.5),
        c32x4!(-161.625, -59.5, 4.375, 71.875, 207.5, 17.125, 47.5, 39.125),
        c32x4!(77.375, -98.5, -28.75, 200.625, 27.625, -36.0, -2.75, -84.75),
        c32x4!(5.625, -161.5, 51.25, 68.5, -50.0, -150.0, 3.5, 11.75),
        c32x4!(-99.125, 89.5, -60.5, 28.75, 6.375, -116.375, 114.125, -65.375),
        c32x4!(83.5, 0.0, -62.875, -42.875, 33.0, -56.875, -62.375, -21.0),
        c32x4!(13.875, -5.0, 19.375, -55.125, 81.75, 53.375, -8.5, 88.375),
        c32x4!(141.125, -43.0, -63.625, -36.125, -51.25, 18.75, -9.875, -115.875),
        c32x4!(3.0, -106.0, 82.875, -17.75, 80.75, -151.5, 29.5, -10.875),
        c32x4!(-107.75, -140.75, 53.0, 247.625, 24.375, 23.125, -32.75, 205.625),
        c32x4!(-123.375, -64.25, 275.75, 74.0, -61.625, 52.125, 48.125, -151.375),
        c32x4!(7.5, -103.375, 153.0, -13.0, -207.0, 53.875, -181.625, 83.125),
        c32x4!(4.25, 14.75, 67.5, -33.875, 12.75, 18.375, -92.25, 103.125),
        c32x4!(42.875, -12.75, 120.0, 167.75, -63.625, -7.125, -81.125, -222.5),
        c32x4!(-119.0, -22.875, 210.125, 14.5, 44.25, -56.875, -211.75, -64.25),
        c32x4!(-73.25, 198.75, -7.75, -11.375, -158.125, 115.125, -137.25, -146.25),
        c32x4!(41.625, 83.5, -278.75, 23.125, 33.875, 108.5, 53.0, 41.625),
        c32x4!(-72.75, -322.875, 118.625, 0.0, 172.625, -92.5, 65.5, -68.25),
        c32x4!(-51.375, 80.5, 30.0, -92.0, -79.0, -0.125, 200.5, -155.5),
        c32x4!(19.25, 106.375, 233.5, 45.375, 46.125, -52.25, -2.0, -22.625),
        c32x4!(96.5, 27.25, 199.5, -11.875, -75.25, -171.5, 9.375, -156.75),
        c32x4!(131.0, 2.5, -41.25, -204.875, 330.5, 101.25, -47.0, -53.625),
        c32x4!(85.75, 78.5, 157.75, 13.375, 350.75, 9.5, 210.625, -107.875),
        c32x4!(51.5, -141.5, -25.0, 80.25, 24.5, 46.5, -98.625, -113.375),
        c32x4!(-15.75, 175.0, -105.875, 14.25, 42.625, 119.625, 194.25, 31.625),
        c32x4!(72.125, 60.25, -19.0, -56.125, -101.875, 184.75, 342.625, -88.125),
        c32x4!(120.25, -136.5, 36.125, -117.5, 36.625, 152.625, 50.75, 169.125),
        c32x4!(112.125, 27.375, -116.5, -172.125, -138.375, 9.375, -248.625, -169.125),
        c32x4!(284.625, -149.75, 184.75, 259.375, -197.0, -66.875, 99.0, 16.75),
        c32x4!(264.375, 45.0, 78.5, -77.625, -59.625, -73.75, -25.75, 162.25),
        c32x4!(47.75, 72.125, 179.375, 77.375, 32.0, -119.875, -43.625, 20.125),
        c32x4!(6.875, 34.75, -70.125, 29.25, -119.0, 9.625, 38.625, 7.0),
        c32x4!(114.625, 91.5, 189.0, 191.5, -30.875, 6.75, 91.5, -65.0),
        c32x4!(-57.5, 245.125, 154.125, 71.125, 29.625, -152.125, 132.5, -48.75),
        c32x4!(3.375, -40.125, -87.0, -69.25, -206.875, -83.25, 32.125, -9.125),
        c32x4!(70.625, -59.5, -91.75, 17.125, 49.25, -76.5, 49.75, -135.25),
        c32x4!(-62.25, -8.375, 58.5, -63.0, 1.25, -58.5, 57.5, -82.75),
        c32x4!(87.75, 33.5, 75.5, -4.875, -4.75, -20.875, 59.75, 4.625),
        c32x4!(-50.375, -54.125, -42.75, 12.75, 2.875, -70.25, 108.5, 181.625),
        c32x4!(44.125, -24.625, -49.375, -44.625, 146.625, 68.0, -105.875, -44.625),
        c32x4!(-4.375, -16.5, -158.5, 43.875, -14.625, 46.75, 78.875, -119.125),
        c32x4!(137.5, -108.75, -123.625, 99.75, 93.25, 42.75, -168.375, -155.375),
        c32x4!(-27.0, -93.5, -47.25, -127.0, 30.75, 160.125, -93.125, 6.0),
        c32x4!(28.75, 105.75, -11.625, 115.75, 108.625, -94.125, -109.125, -171.625),
        c32x4!(40.25, 52.0, -14.375, 39.25, 3.875, -54.5, -152.5, -137.125),
        c32x4!(-95.25, 51.625, 15.375, 73.25, 20.25, 7.875, -57.25, -40.125),
        c32x4!(-104.125, 14.0, 31.0, -104.625, -75.875, -149.625, -156.625, -175.875),
        c32x4!(82.125, -31.875, 93.0, -15.625, -41.125, 69.375, 132.375, -83.125),
        c32x4!(-44.375, -113.25, 187.5, 192.375, 65.75, -22.5, 139.5, 11.875),
        c32x4!(228.5, 117.125, -19.375, 24.0, 126.5, -29.0, 106.375, -81.375),
        c32x4!(-103.375, 163.875, 178.25, 1.0, 42.375, -119.875, -27.5, -90.625),
        c32x4!(-143.0, -12.25, 413.625, 101.0, 11.25, -75.875, 224.625, -251.25),
        c32x4!(-75.125, -21.5, 131.75, -150.875, 187.375, 279.375, 18.375, 21.0),
        c32x4!(-51.875, -171.875, 146.875, -25.25, -184.125, 72.5, 11.75, -10.5),
        c32x4!(132.5, -213.75, 572.625, -222.625, 595.375, -124.125, 223.875, -16.0),
        c32x4!(32.125, -293.25, 139.75, -22.125, -176.125, -54.75, -283.25, -32.625),
        c32x4!(-71.5, 240.0, 74.625, -81.0, 212.75, -0.75, 99.375, -115.125),
        c32x4!(280.875, -30.375, 99.375, -112.125, 132.5, -36.625, -65.875, 125.5),
        c32x4!(62.875, -7.0, 47.875, 245.125, 123.5, 103.125, 129.875, -126.5),
        c32x4!(1.875, 114.875, -63.75, 10.375, 142.375, 164.5, 6.125, 29.125),
        c32x4!(123.125, -96.75, -55.5, 189.0, 43.25, 107.375, 101.5, -142.0),
        c32x4!(38.375, -126.25, -122.625, -2.375, 7.125, 48.875, -99.5, 116.625),
        c32x4!(-131.0, -268.875, -149.25, -4.375, -23.125, -6.125, -90.625, 8.25),
        c32x4!(-241.875, -111.25, 88.5, -59.5, 24.75, 92.75, 179.5, -291.25),
        c32x4!(-31.5, -80.625, 2.5, 116.625, -25.5, 107.875, 83.625, 6.25),
        c32x4!(19.875, 8.5, 131.0, 94.625, -72.125, 154.125, 27.375, 182.5),
        c32x4!(11.25, -51.375, 95.375, -189.0, -127.25, -25.125, 83.125, -72.25),
        c32x4!(35.625, -36.0, -26.125, -17.5, 41.625, 89.625, 8.125, 12.125),
        c32x4!(-152.5, -70.5, -76.625, 92.5, -51.375, -32.0, -22.75, -36.5),
        c32x4!(-76.625, 9.625, 31.0, 56.25, 22.5, -16.125, 92.0, -114.875),
        c32x4!(-42.5, -59.25, 97.875, -38.75, -48.75, 23.375, 13.125, -63.25),
        c32x4!(109.625, 27.875, 61.375, -74.875, 92.875, -63.75, 11.25, 35.125),
        c32x4!(-107.625, -104.0, -120.5, -54.375, -28.375, 83.0, -98.625, 8.25),
        c32x4!(133.0, 93.25, -0.375, 123.0, 117.5, -62.25, -23.25, -46.25),
        c32x4!(-143.875, 117.25, -113.0, -154.75, -14.625, -75.625, -98.875, -5.375),
        c32x4!(95.375, -209.25, -69.875, 35.75, 116.25, -174.125, 104.25, 125.0),
        c32x4!(-132.5, 29.75, -99.5, 53.25, 180.625, 26.125, -103.75, -196.375),
        c32x4!(25.375, 31.875, 262.375, -38.375, 2.125, -136.125, 70.375, -185.5),
        c32x4!(106.125, 92.125, -204.0, -11.0, 90.75, 8.125, -70.5, 6.0),
        c32x4!(-90.5, -85.125, 229.25, 62.875, 43.875, 62.375, 10.5, -105.0),
        c32x4!(-112.625, 87.0, 189.125, -31.625, -66.25, -39.625, -116.75, 55.0),
        c32x4!(0.0, 94.25, -47.625, 79.125, 25.125, 18.0, 153.375, 133.75),
        c32x4!(-85.0, 17.875, 24.875, 216.125, 146.375, -44.375, 13.875, 66.625),
        c32x4!(82.875, 76.0, -12.5, 221.0, 97.875, 119.125, -202.125, -84.375),
        c32x4!(100.25, -92.25, -98.0, -20.375, 132.0, 129.75, -5.875, -16.125),
        c32x4!(-38.625, 23.875, -29.625, 45.25, 34.625, 135.375, -101.375, 81.875),
        c32x4!(218.25, -79.625, 424.75, 70.25, 334.5, -78.875, 318.75, 38.625),
        c32x4!(-138.0, -66.125, 52.375, 92.625, -7.375, -137.5, 169.875, 115.875),
        c32x4!(-44.75, -22.125, -18.25, -107.75, 71.5, 68.875, 203.5, -18.0),
        c32x4!(-74.625, 118.75, 41.25, -19.125, 188.5, -163.75, 87.875, -0.625),
        c32x4!(-152.875, 74.375, -36.125, -204.5, 84.5, 55.375, 47.75, 83.375),
        c32x4!(-269.875, -211.625, -18.0, 40.5, -4.75, -96.5, -57.5, -22.875),
        c32x4!(-159.75, -117.25, -113.25, -29.25, -161.25, -91.25, 215.375, -55.375),
        c32x4!(200.375, -30.25, 35.375, 18.875, -86.25, -76.5, 132.0, 96.0),
        c32x4!(17.25, 97.125, 131.125, -37.75, -93.875, 143.0, 339.0, -119.25),
        c32x4!(-64.0, 54.25, 16.125, -140.875, 47.5, 27.25, 38.375, 82.625),
        c32x4!(-103.625, -173.375, 73.75, 10.875, 24.625, -63.125, -55.0, 141.5),
        c32x4!(-66.0, -231.125, 58.5, 151.875, 24.25, 133.125, -44.625, -327.75),
        c32x4!(-10.0, 114.75, 97.875, -110.5, 95.375, 10.125, 229.125, -148.875),
        c32x4!(-117.0, -156.375, -96.0, -72.375, 15.0, -83.375, -22.125, -57.5),
        c32x4!(10.375, -72.625, -21.125, -34.875, 36.5, -35.375, 88.625, -78.75),
        c32x4!(-45.25, 61.625, -65.75, 32.125, 113.125, -38.625, -18.625, 12.625),
        c32x4!(22.0, 11.125, 59.0, 22.625, -67.125, -3.375, -23.375, 4.125),
        c32x4!(-55.375, 26.5, 82.625, 70.375, 23.0, -88.25, 103.125, 45.75),
        c32x4!(58.125, 148.75, 14.625, 139.5, 1.125, -45.75, -96.125, -133.0),
        c32x4!(-57.25, 6.5, -35.25, -118.0, 11.625, 67.75, 34.0, 94.875),
        c32x4!(48.5, -192.125, -4.625, -117.375, 208.875, -47.75, 10.0, -30.375),
        c32x4!(-30.5, 39.875, 67.25, -22.625, 22.0, -78.75, -11.875, -166.25),
        c32x4!(151.125, 84.125, 32.0, 130.125, 132.125, -133.375, 45.75, -106.875),
        c32x4!(56.875, 44.25, 194.75, -54.125, 50.0, -138.5, 50.5, -114.625),
        c32x4!(-116.0, -49.125, -109.25, 53.125, -20.0, 105.125, 1.875, 241.0),
        c32x4!(112.625, -34.625, -60.375, -37.75, -47.5, -0.75, -131.5, 205.25),
        c32x4!(86.875, -229.875, -166.25, 181.625, 34.0, -124.375, 49.5, 242.0),
        c32x4!(-56.875, 51.25, 18.5, 91.875, -189.125, 66.5, -73.0, 266.125),
        c32x4!(-22.5, -161.25, -28.75, 33.75, -263.125, -132.25, -82.125, 41.625),
        c32x4!(24.875, -122.625, 195.875, 214.375, 258.5, -8.375, 45.0, -31.75),
        c32x4!(-13.625, -164.75, 119.875, -175.125, 0.125, -67.0, -173.25, 246.625),
        c32x4!(-202.375, 93.25, -58.5, 78.875, -42.5, 45.5, -14.75, -138.625),
        c32x4!(392.25, 97.875, 280.25, 20.375, 553.25, -5.625, 336.875, -73.625),
        c32x4!(-88.125, -61.25, 32.5, -158.375, -5.5, 72.125, 149.75, 188.5),
        c32x4!(12.5, -77.875, -26.125, 124.375, 14.5, 67.125, -67.875, -38.375),
        c32x4!(-24.25, -43.375, 110.875, 140.125, 87.0, -43.125, -26.625, -63.0),
        c32x4!(17.75, -14.5, 53.375, 156.375, 38.125, 18.25, 29.875, 0.125),
        c32x4!(-68.875, -176.25, -192.5, -226.125, -40.75, 381.125, 162.25, 178.5),
        c32x4!(71.375, -1.875, -76.625, 20.25, 61.75, -120.625, -166.75, 35.75),
        c32x4!(-63.625, 74.25, 14.375, 220.0, 232.625, 104.0, -55.25, -36.0),
        c32x4!(-173.125, 27.875, -5.0, -174.625, -116.0, 92.75, -83.75, 175.125),
        c32x4!(199.75, -50.625, -78.0, -229.5, 98.875, -60.875, -180.625, 14.375),
        c32x4!(-169.25, 61.625, 85.875, 38.25, 26.375, 1.125, 199.625, -49.75),
        c32x4!(28.875, 137.375, -158.25, 130.75, -51.125, -102.5, -92.25, -93.625),
        c32x4!(-102.375, 37.625, -164.25, 13.875, 53.125, -58.5, -181.125, 69.0),
        c32x4!(-81.625, -102.5, 45.125, 25.0, -61.875, -72.0, -5.75, -83.125),
        c32x4!(21.5, -50.375, -75.25, -13.125, -42.875, 29.0, 8.625, -52.75),
        c32x4!(-64.75, 24.125, 59.25, -54.75, -1.375, 72.625, -137.75, 112.75),
        c32x4!(-13.0, 56.875, -60.875, 94.875, -30.0, 45.25, 24.25, -38.375),
        c32x4!(-54.0, 26.625, 66.0, 46.5, -63.25, 10.0, 177.75, 45.0),
        c32x4!(-52.625, -97.125, -1.125, -93.375, 62.25, -32.5, -71.375, -76.25),
        c32x4!(-90.875, -21.25, -180.625, 24.5, 202.75, 10.375, 164.375, 94.375),
        c32x4!(78.875, -297.125, -59.25, 27.5, 14.875, 21.875, 95.75, -6.875),
        c32x4!(-45.75, -25.125, -0.125, 3.5, 36.625, 177.75, -48.125, -46.25),
        c32x4!(-154.125, -21.75, -77.5, -175.25, -17.25, 95.375, 46.625, 19.125),
        c32x4!(24.625, -191.25, 70.5, 117.75, -59.375, 50.25, 37.875, 96.375),
        c32x4!(66.0, -90.125, 56.5, -16.125, 229.25, 43.25, 193.0, 57.375),
        c32x4!(-174.75, -25.875, 81.875, 20.625, 351.25, 44.5, 14.375, -144.125),
        c32x4!(33.5, -114.0, -22.25, -65.625, -106.0, -84.0, 122.875, -133.25),
        c32x4!(-256.875, -96.0, -21.5, -27.25, -25.0, -63.125, 174.125, -55.75),
        c32x4!(-51.0, -16.75, 112.625, 72.875, 57.375, 145.25, -30.25, -44.5),
        c32x4!(8.875, 44.625, 280.875, 195.75, 22.25, 69.75, 68.875, 23.5),
        c32x4!(-42.5, 49.125, 46.375, 55.375, -28.5, -67.0, -16.625, -77.125),
        c32x4!(63.0, -5.5, -0.625, -122.75, -69.125, 9.0, -20.625, 106.375),
        c32x4!(275.25, 148.875, 300.625, -64.75, 258.375, -12.25, 233.875, 68.75),
        c32x4!(-84.25, 209.125, -34.0, -36.5, 84.625, -79.75, 17.75, -171.625),
        c32x4!(-70.0, 159.5, 95.25, -47.25, -81.25, -71.625, -140.5, -102.875),
        c32x4!(-3.375, 7.875, 121.125, -9.625, -150.625, -202.25, 178.5, -166.125),
        c32x4!(-28.375, 3.0, 96.375, 25.375, -77.875, 53.5, 140.0, -151.75),
        c32x4!(36.375, 202.875, 124.875, 61.375, 49.25, -88.375, -69.25, 26.125),
        c32x4!(-117.125, -70.75, 221.25, -103.125, -18.625, -130.125, -70.5, -52.125),
        c32x4!(-122.25, 33.5, 53.125, 134.5, 191.25, -5.625, -251.125, -20.875),
        c32x4!(-405.75, 257.375, -194.0, -60.0, 75.75, 89.125, -42.125, -66.625),
        c32x4!(-91.0, -3.375, -186.75, 91.875, 45.375, 143.875, -210.75, -125.0),
        c32x4!(89.75, -133.625, -0.125, -150.875, 169.25, 58.875, 53.375, -163.0),
        c32x4!(-105.5, -111.5, 67.75, 53.125, 35.125, 7.125, -115.125, 43.125),
        c32x4!(-15.25, 94.625, 1.25, -9.75, -178.375, -3.125, -16.75, -7.375),
        c32x4!(11.25, -14.25, -41.625, 62.125, 50.625, 117.75, -42.75, -76.0),
        c32x4!(47.125, 41.5, 89.5, 41.875, 10.25, -79.0, 45.5, -24.875),
        c32x4!(-12.625, -27.5, 81.875, -84.375, 8.5, 77.0, -2.0, -28.875),
        c32x4!(31.125, -11.375, -86.0, 68.375, 15.625, 17.0, 73.375, -84.75),
        c32x4!(-82.25, -105.875, 115.0, 7.0, 43.625, 88.0, -87.75, 16.75),
        c32x4!(-77.75, 42.625, 143.25, -30.625, -53.125, 85.75, 29.625, -116.0),
        c32x4!(1.625, 17.875, -67.0, -49.625, 51.875, -21.125, 116.875, -7.5),
        c32x4!(1.5, -37.25, 115.25, 195.125, 101.125, 155.0, -129.75, 42.75),
        c32x4!(106.5, -10.5, -34.25, -43.25, -51.875, -228.25, 239.125, -121.0),
        c32x4!(-4.375, 103.0, 44.75, 219.125, -183.5, -85.25, 141.875, -71.375),
        c32x4!(-55.25, -26.25, 97.375, -5.0, -29.0, -65.75, 18.5, -157.125),
        c32x4!(-49.625, 145.0, -121.375, -58.125, -55.375, 63.375, 64.0, -24.625),
        c32x4!(-103.75, 6.375, -78.75, 3.625, -101.5, -113.0, 122.875, 204.625),
        c32x4!(122.125, -25.5, 2.125, 109.375, 53.0, 51.25, -64.0, 44.125),
        c32x4!(-9.75, 103.0, -74.0, 34.875, -37.25, -84.5, 184.125, -124.625),
        c32x4!(69.0, 128.75, 47.25, -44.0, -48.5, -81.625, -54.25, -323.375),
        c32x4!(-41.0, 8.625, -73.875, 92.875, 1.75, -112.25, -46.75, -128.125),
        c32x4!(-19.0, -90.75, 116.75, -166.875, 88.875, -19.125, -392.25, -103.75),
        c32x4!(-69.75, -45.625, -83.25, 18.625, 25.0, -19.625, -168.0, 27.125),
        c32x4!(195.125, -18.125, 330.375, 100.625, 538.0, 282.125, 459.75, 115.375),
        c32x4!(-42.625, 73.0, 30.75, 93.25, -10.0, -140.375, 21.25, -10.0),
        c32x4!(-174.375, -32.0, -1.125, 282.0, -2.5, -83.75, -19.0, 2.25),
        c32x4!(-361.25, 86.375, 76.875, -43.0, 110.5, -112.125, -338.625, 142.0),
        c32x4!(-55.5, 137.375, -62.0, 39.875, 127.625, 29.5, 29.25, 65.25),
        c32x4!(-115.5, -22.0, -12.5, 145.0, -23.875, -125.5, -19.75, 18.625),
        c32x4!(127.875, -208.0, 134.125, -231.875, -300.125, 80.5, 23.75, 22.75),
        c32x4!(6.75, 28.25, -191.375, 36.125, -80.875, 25.875, 30.5, 67.375),
        c32x4!(-167.375, -87.75, -91.875, -22.625, 96.625, 124.625, -2.125, 63.375),
        c32x4!(38.375, -11.375, -48.375, 34.75, -108.375, 79.875, -65.0, 167.5),
        c32x4!(26.0, 16.125, -32.75, 103.875, 11.25, -165.25, 79.375, -14.25),
        c32x4!(-113.75, -210.125, 0.625, 53.0, 56.375, 162.875, -30.875, 146.125),
        c32x4!(-30.25, -15.875, -73.375, -43.125, 321.625, -9.75, -23.375, 27.625),
        c32x4!(23.875, -12.375, -22.25, 92.25, 23.375, 52.0, -31.5, -11.125),
        c32x4!(134.0, -19.625, 38.125, 127.625, -47.125, -26.625, -60.625, -32.875),
        c32x4!(-48.125, -94.75, -121.75, -31.0, -123.75, 129.5, -81.75, 33.375),
        c32x4!(-33.375, 32.0, -195.625, -56.125, 36.125, 76.75, 11.0, -53.75),
        c32x4!(-159.625, -37.75, 79.25, 2.625, 59.0, -51.375, -128.5, 11.25),
        c32x4!(70.25, -32.875, -7.375, 64.375, 14.625, 129.5, 89.5, 38.25),
        c32x4!(6.25, 15.125, -114.625, 75.75, -76.75, 70.375, -27.0, -147.0),
        c32x4!(-80.75, 25.75, -18.125, 139.0, -27.875, 19.25, -38.625, -92.625),
        c32x4!(-85.375, -146.25, -46.125, -56.0, 78.375, 65.875, -241.5, 32.0),
        c32x4!(-2.625, -59.875, 8.375, 113.25, 38.125, -133.0, 42.375, -6.625),
        c32x4!(-205.0, 19.0, -71.375, 0.5, -2.5, 62.5, -8.625, -207.375),
        c32x4!(-57.0, -343.5, -274.625, 26.0, -36.0, -92.625, 52.875, -133.75),
        c32x4!(-154.125, 22.375, 22.625, -23.375, -100.0, -128.375, 120.625, 70.375),
        c32x4!(-63.875, 27.75, -184.625, 231.375, -79.75, 18.125, 148.5, 105.0),
        c32x4!(-67.625, 413.0, 27.375, -43.875, -142.0, 9.875, 176.25, 35.75),
        c32x4!(-110.25, 61.875, 34.5, -176.375, 20.125, 2.375, -46.0, -139.375),
        c32x4!(-180.5, -177.75, -20.0, 99.75, -177.625, 16.25, 297.125, 82.125),
        c32x4!(84.25, 52.5, -234.125, 33.125, 8.375, 69.625, -35.625, 12.875),
        c32x4!(11.5, -241.125, 81.75, 80.375, -111.375, -70.0, 4.875, -4.5),
        c32x4!(306.25, -75.375, 486.375, 139.875, 130.375, 239.625, 411.125, 85.125),
        c32x4!(-148.125, 176.375, -143.625, -2.375, -72.375, -18.5, -24.25, -7.875),
        c32x4!(47.625, 154.25, 216.375, -83.75, 40.5, 198.875, -20.875, 91.375),
        c32x4!(96.875, 20.125, -66.375, -139.5, -66.875, -43.75, -80.625, 5.0),
        c32x4!(-106.5, -98.5, 121.875, 64.875, -23.125, -17.75, 58.125, 55.75),
        c32x4!(-53.625, 24.625, 126.375, -36.25, 42.75, -75.375, -29.375, -112.875),
        c32x4!(-14.125, 142.125, -48.875, 185.5, -169.75, -68.875, -54.25, 65.125),
        c32x4!(-59.125, -74.5, 107.75, 46.375, -18.5, 56.25, -187.75, -175.75),
        c32x4!(-67.625, -200.875, 73.375, 22.0, 47.625, -135.125, 252.0, -163.625),
        c32x4!(14.0, 40.875, 166.875, 25.375, 105.0, 78.875, -4.75, 23.625),
        c32x4!(14.0, -284.75, -12.25, 73.75, 53.375, 206.0, -18.375, -31.0),
        c32x4!(76.875, -77.125, 25.0, -92.375, -129.0, 66.875, 13.125, -61.5),
        c32x4!(118.125, -128.125, 21.625, 69.75, 26.75, 34.5, 39.0, -123.75),
        c32x4!(-70.125, -96.0, 5.125, 146.625, -47.25, 43.375, 47.25, 86.875),
        c32x4!(84.25, -48.0, -46.125, -47.875, -31.25, -30.25, 2.625, 5.625),
        c32x4!(-57.5, -60.75, 62.75, -68.75, 39.375, 32.625, -32.375, 8.875),
        c32x4!(65.0, -63.75, 10.25, -50.125, -56.5, 93.0, 101.875, -123.5),
        c32x4!(-97.75, -23.75, -73.25, -17.375, 50.875, 2.0, 30.25, 3.75),
        c32x4!(-46.0, -78.625, 5.5, -54.25, 44.125, 25.0, 92.125, 6.125),
        c32x4!(-156.875, -28.0, -20.25, 66.625, -38.125, -42.0, -260.375, 58.0),
        c32x4!(-29.625, -124.875, -18.75, 96.5, -133.75, 72.375, -91.0, 162.625),
        c32x4!(11.125, -130.625, 19.875, 47.375, 92.125, -13.0, -146.125, -244.5),
        c32x4!(128.5, 11.5, -55.25, 179.25, -325.375, 8.875, -1.125, 20.625),
        c32x4!(88.75, -166.875, -103.0, 269.375, 101.5, 2.125, 38.5, 118.25),
        c32x4!(-102.75, -169.0, -216.75, 50.875, -122.25, -69.5, 42.25, 238.0),
        c32x4!(-28.0, 99.0, 56.5, 109.25, 81.5, -76.0, -0.375, -15.625),
        c32x4!(80.125, -145.75, -20.5, -72.375, -153.0, 155.0, -7.75, 3.125),
        c32x4!(23.0, 31.25, 190.25, 25.125, -2.75, -7.125, -251.625, 48.5),
        c32x4!(-49.5, -121.625, 22.125, -144.625, -81.125, -240.75, -107.625, -87.0),
        c32x4!(121.875, -109.625, -31.625, 92.5, -107.75, -59.25, 67.125, -55.5),
        c32x4!(-64.25, -88.625, -108.375, 116.75, -87.125, -55.125, -148.375, 275.375),
        c32x4!(-18.5, -48.875, 56.375, 123.125, 81.25, -129.25, -180.25, -80.25),
        c32x4!(192.375, 29.75, 154.125, -71.5, 217.25, 150.875, 433.0, -93.875),
        c32x4!(-97.375, 27.75, 103.375, -12.25, -5.75, 45.0, 58.75, 61.0),
        c32x4!(11.25, -148.5, -50.0, -30.875, 11.625, -100.25, 100.375, 70.375),
        c32x4!(-67.625, -17.0, -109.625, -74.125, 71.375, -56.875, 87.75, 90.125),
        c32x4!(-25.375, -173.375, 39.125, -137.75, -161.0, 174.0, -24.25, 17.625),
        c32x4!(56.125, -224.875, -107.875, -29.125, -43.625, -18.0, -138.375, -83.125),
        c32x4!(-115.125, -94.625, -16.375, 134.25, 110.125, 85.75, 103.125, -163.625),
        c32x4!(150.5, -64.125, 18.125, -91.125, -60.375, -57.625, 136.5, 158.5),
        c32x4!(-96.625, -28.5, -226.625, -191.25, 35.0, -245.75, -6.625, 129.125),
        c32x4!(9.25, -53.75, 177.375, 102.0, -51.0, 87.875, -12.125, 68.25),
        c32x4!(53.875, 21.0, -117.0, -9.5, -40.0, -240.0, 123.625, -32.25),
        c32x4!(-43.625, 13.0, 11.875, 27.125, -141.125, 24.375, -207.625, -41.75),
        c32x4!(-102.875, -14.0, -140.875, -66.25, -115.5, -44.5, 43.25, 59.5),
        c32x4!(28.375, -70.125, -58.0, 11.5, 13.0, 28.75, -24.625, -4.375),
        c32x4!(-4.75, -157.875, -143.25, 15.625, -29.75, -20.875, 70.75, 78.625),
        c32x4!(66.875, -86.125, -41.5, -85.75, -20.0, 43.5, -6.875, -70.5),
        c32x4!(72.625, -90.75, -102.125, -32.25, -2.875, 23.75, 17.125, -145.625),
        c32x4!(-43.5, 2.875, 12.0, -110.5, 115.875, -22.125, -178.875, -54.875),
        c32x4!(-27.75, -60.0, 85.75, -113.25, -30.125, -10.375, -91.75, -95.5),
        c32x4!(-113.625, -37.375, -114.5, -53.0, 74.375, 85.75, -40.125, -107.375),
        c32x4!(-55.75, -101.625, 19.875, 20.0, -42.25, -71.0, -159.25, 20.25),
        c32x4!(-109.75, -281.5, 108.625, -35.375, -180.875, 2.75, -40.625, 183.625),
        c32x4!(-240.0, 71.5, -48.0, 147.375, -241.25, 43.875, -243.875, -74.75),
        c32x4!(-51.0, -197.75, -274.25, -90.625, 10.5, -57.0, -98.25, -39.125),
        c32x4!(-22.125, -189.125, 27.625, 147.75, -65.0, -80.0, -320.25, -58.125),
        c32x4!(-70.125, 61.0, -6.375, 139.375, 18.5, -30.0, -168.25, 77.25),
        c32x4!(-13.5, 44.875, 0.0, -14.75, -90.875, 23.625, -69.0, 92.75),
        c32x4!(-49.5, 5.75, 80.125, 58.375, 57.5, -97.125, -95.5, -27.875),
        c32x4!(-231.5, -137.75, 86.125, 61.875, -110.25, -115.5, 51.25, -64.75),
        c32x4!(-124.75, -24.375, -60.125, 119.625, -47.75, 48.875, -15.0, 72.125),
        c32x4!(51.0, -27.125, 96.75, -167.0, -101.875, 123.5, -150.0, 94.0),
        c32x4!(-132.5, -198.375, 130.125, 178.125, 94.875, 35.0, 17.375, 0.5),
        c32x4!(365.0, -130.25, 249.25, -10.25, 270.25, -67.875, 494.0, -135.625),
        c32x4!(3.375, -145.75, -177.25, 19.375, 31.875, 134.5, -89.0, 121.625),
        c32x4!(-184.25, 24.375, 171.875, -110.375, 34.0, 93.625, -130.625, -165.25),
        c32x4!(85.25, -55.0, -87.0, 165.125, 34.5, -108.625, -160.625, 136.625),
        c32x4!(-148.75, 25.75, -42.25, -117.0, 99.125, -45.375, -124.625, -96.75),
        c32x4!(-3.25, 138.625, -89.25, -98.0, -26.125, -105.0, -37.875, -137.875),
        c32x4!(62.125, -156.5, 12.125, 21.125, 57.125, 40.625, -80.375, 42.625),
        c32x4!(-250.25, -22.25, -81.125, 58.625, -39.625, -104.25, -78.0, -73.375),
        c32x4!(-71.375, 58.375, 17.75, -124.25, -236.25, 35.375, -85.875, -132.625),
        c32x4!(81.125, -82.375, -81.75, -60.625, -105.5, 11.5, -125.75, 28.625),
        c32x4!(-65.25, -156.125, 70.0, -63.25, -44.75, -67.375, 26.0, -70.5),
        c32x4!(118.375, -165.5, 88.125, 173.0, -22.625, 91.875, 43.0, -158.5),
        c32x4!(102.625, 72.0, 85.25, -12.875, 12.375, 50.75, 15.25, -96.125),
        c32x4!(99.875, -66.125, -48.0, 122.5, -38.75, -59.125, -9.375, 107.375),
        c32x4!(-65.375, -77.875, -118.0, 59.0, 114.0, -93.875, -86.5, -62.125),
        c32x4!(31.625, -88.0, 14.5, -75.125, 29.375, -47.375, -50.25, -60.75),
        c32x4!(15.0, 33.125, -93.875, 68.0, -8.25, 15.625, 6.25, -22.0),
        c32x4!(-4.25, -42.875, -75.875, -85.625, -5.125, -136.0, 23.875, -137.125),
        c32x4!(30.625, -4.625, -62.625, -21.875, 41.0, 49.25, -176.0, -1.625),
        c32x4!(19.0, -45.5, 114.25, 269.5, -112.125, -71.75, -102.0, -59.25),
        c32x4!(-17.875, -96.25, -104.375, -0.5, -118.25, -225.0, -97.125, -126.875),
        c32x4!(-2.875, -133.875, 73.5, 158.875, -46.25, -75.75, 4.625, -339.25),
        c32x4!(-20.125, -22.875, 50.375, -18.125, 73.875, -73.75, -124.75, 96.625),
        c32x4!(-81.25, 11.125, 166.125, -86.0, 255.25, 90.25, 19.125, -255.375),
        c32x4!(-78.0, -95.375, 311.625, 141.375, -80.125, -61.125, 187.875, -175.5),
        c32x4!(88.875, -64.125, 182.625, -40.875, 106.125, -10.0, -101.875, -71.5),
        c32x4!(-0.375, 26.875, -99.5, -64.5, -106.125, 218.25, -172.625, 90.875),
        c32x4!(-45.875, 86.125, -119.5, 60.875, 28.25, 11.0, -201.0, 40.375),
        c32x4!(-6.375, 43.0, 16.375, 10.0, -86.0, 219.25, 72.0, -156.75),
        c32x4!(57.0, -143.0, 28.625, 150.5, -96.625, -51.75, -12.375, -0.25),
        c32x4!(-187.75, -241.125, -1.875, -15.625, -2.625, 61.875, -183.125, -26.875),
        c32x4!(120.5, 91.0, -153.5, 52.125, -148.875, -33.125, 32.125, -81.0),
        c32x4!(363.625, 15.125, 388.25, -142.0, 559.375, 96.75, 398.875, 106.5),
        c32x4!(110.625, -62.125, -30.125, -166.0, -4.125, -125.875, -88.625, -68.0),
        c32x4!(-165.5, 65.375, 0.125, -134.125, -37.5, 110.5, -7.0, -158.375),
        c32x4!(50.875, 76.75, -2.875, 138.125, 100.5, 45.625, -80.375, 108.75),
        c32x4!(-126.0, 28.0, -357.5, -57.125, -101.625, 31.375, 0.25, -79.875),
        c32x4!(-108.625, -76.25, 94.125, -0.5, -28.375, 1.125, -15.625, -99.625),
        c32x4!(-37.125, 7.0, 126.875, 41.625, 177.125, 105.875, -27.0, -378.0),
        c32x4!(-31.125, 36.25, -8.625, -98.5, -3.875, 17.0, 26.125, -224.625),
        c32x4!(-30.875, -109.5, 100.625, 11.625, -72.25, 172.75, -132.875, -87.75),
        c32x4!(-13.0, -54.25, -114.875, 17.625, -12.0, 90.5, 87.875, 90.875),
        c32x4!(-127.5, -57.875, -111.75, 28.0, -33.875, -132.875, -84.25, -82.0),
        c32x4!(33.875, 38.75, -75.625, 14.375, 98.125, -58.875, 6.875, -19.125),
        c32x4!(2.0, -7.625, 65.875, -52.25, -59.25, 74.25, -19.625, 210.0),
        c32x4!(-43.5, 16.0, 140.625, -44.875, 69.375, -17.125, 37.625, -159.125),
        c32x4!(56.375, -62.0, 14.875, 8.0, 49.25, 38.375, -64.125, 36.75),
        c32x4!(116.125, -13.125, -43.875, 57.625, -57.25, -44.125, 163.0, -82.25),
        c32x4!(-83.125, -48.0, 8.625, 71.25, -66.125, -23.875, -22.5, -9.0),
        c32x4!(-119.125, 34.375, 31.75, 121.25, -96.625, -118.75, -57.125, -96.875),
        c32x4!(-12.75, 14.0, -40.75, -20.25, 32.5, -62.25, 101.5, 36.75),
        c32x4!(-105.0, 20.0, 99.625, 27.125, 185.125, -75.125, 2.5, -172.125),
        c32x4!(-181.375, -36.875, -17.875, 10.125, -63.875, -155.5, -84.0, -72.875),
        c32x4!(35.375, -13.125, -232.875, -131.375, 68.5, -7.875, -62.375, 82.875),
        c32x4!(-118.875, -4.75, -67.375, 96.875, -106.5, 27.625, -5.375, -109.0),
        c32x4!(56.5, -452.5, -16.125, 381.25, -149.75, 23.125, -95.5, -76.625),
        c32x4!(-120.125, 0.625, -160.625, -138.5, 93.75, -39.125, -306.875, 52.625),
        c32x4!(-183.0, -92.125, 14.0, -15.375, 0.0, 30.0, -21.625, -141.75),
        c32x4!(64.5, -132.5, 125.5, 24.125, -102.375, -5.0, -197.25, -148.5),
        c32x4!(-19.25, -26.75, 8.25, 51.625, -192.375, -54.75, 87.375, 71.125),
        c32x4!(37.625, -6.25, 0.0, 113.625, 146.0, -71.375, 130.25, -170.25),
        c32x4!(15.75, -31.875, 30.5, 180.25, 156.125, -75.0, -47.875, -214.0),
        c32x4!(-85.0, -43.25, -79.75, 39.25, -38.625, -120.625, -15.125, -173.375),
        c32x4!(166.25, 129.0, 13.125, 72.125, 68.25, -53.0, -9.75, -298.625),
        c32x4!(466.125, 18.5, 282.625, -108.25, 342.375, 132.875, 178.375, -129.625),
        c32x4!(63.375, -14.625, -155.75, 55.25, 5.375, 13.125, 210.75, -130.375),
        c32x4!(-143.25, 77.875, 32.375, 142.25, 91.375, 32.75, 87.875, 15.5),
        c32x4!(-35.375, -201.75, -53.875, 38.125, -39.75, 24.375, -128.25, -235.625),
        c32x4!(6.5, -103.0, -32.625, 70.25, 204.75, -28.625, 7.625, 77.5),
        c32x4!(-52.5, 89.75, -93.875, -34.875, -60.0, -35.375, 140.875, 58.0),
        c32x4!(119.0, -29.875, 26.875, -24.875, -47.875, 87.75, -104.875, 16.625),
        c32x4!(-84.875, -108.75, -61.125, 66.25, -137.25, 56.375, -75.875, 51.0),
        c32x4!(17.0, 62.5, -69.75, 109.0, -152.375, -11.75, 19.125, -10.125),
        c32x4!(-121.375, 11.375, 32.0, 122.375, 147.625, -148.125, -119.0, -45.0),
        c32x4!(-64.375, -213.75, -41.875, 56.75, -9.125, 157.75, -145.0, -5.625),
        c32x4!(160.5, -51.5, 17.0, -122.0, 20.25, -80.875, -79.875, 176.25),
        c32x4!(-27.5, -162.75, -71.25, -74.25, -11.125, -74.875, 43.375, 13.25),
        c32x4!(25.5, -40.25, -101.25, 22.625, 19.375, 69.375, -12.375, 99.375),
        c32x4!(-76.625, -15.5, -40.0, 41.625, -123.5, 8.75, 11.125, -41.25),
        c32x4!(-39.0, 22.625, 27.0, -2.0, 38.125, -29.5, 39.125, -33.625),
        c32x4!(-96.0, -7.25, 65.0, 54.75, -73.0, -24.125, -42.875, 20.875),
        c32x4!(-63.0, 8.625, 8.5, 148.75, -49.875, -69.125, -51.5, 2.25),
        c32x4!(-14.75, -81.0, -46.625, 39.75, -20.125, 78.5, 37.25, 1.625),
        c32x4!(-18.375, -1.0, -1.25, -208.5, 34.75, -87.5, 20.75, 9.125),
        c32x4!(-93.75, -65.125, 78.125, -41.375, 5.75, 44.125, -35.625, -85.5),
        c32x4!(47.0, -44.0, -65.875, -0.875, -119.625, -37.75, -121.5, 16.25),
        c32x4!(9.625, -152.625, 84.0, 40.375, -65.125, 92.75, -21.375, 27.375),
        c32x4!(116.625, 121.5, 7.25, 141.625, -186.0, -173.75, 57.75, -65.125),
        c32x4!(11.25, -3.375, -34.5, 34.0, -66.875, -15.375, 21.125, 60.75),
        c32x4!(41.125, 82.5, -103.0, -93.125, 37.875, 72.25, 65.25, -42.375),
        c32x4!(217.375, -10.0, -39.375, 87.25, -108.625, 53.875, -158.75, -168.75),
        c32x4!(-84.875, -16.5, -137.375, 61.125, -26.0, 67.75, -68.5, -111.625),
        c32x4!(23.125, -40.0, 82.5, 157.375, 91.125, 54.375, -136.125, -58.25),
        c32x4!(-156.875, 120.0, 77.5, -65.75, -133.75, -136.0, 167.125, 122.625),
        c32x4!(-47.0, -198.5, -127.125, -4.25, 108.25, 73.5, 15.75, 115.5),
        c32x4!(-32.0, 43.5, 14.25, -152.5, -88.625, -57.375, 23.75, -151.0),
        c32x4!(255.375, -6.875, 316.25, 20.625, 431.25, 11.25, 306.0, -5.75),
        c32x4!(-2.125, -28.875, 41.625, 10.875, -86.625, -50.875, -18.625, -18.625),
        c32x4!(-129.125, -132.375, 46.5, 112.5, -101.375, 149.75, 335.125, -31.0),
        c32x4!(-158.625, 57.0, -36.0, -17.875, 131.0, -58.5, -89.375, -23.5),
        c32x4!(46.0, -124.0, 119.125, 88.875, -12.625, 23.25, -49.875, 31.875),
        c32x4!(-169.75, 38.75, 93.625, -106.25, -195.125, -96.375, -181.125, 46.875),
        c32x4!(-1.75, -269.125, -40.0, 34.25, -21.25, 154.5, -149.0, -113.0),
        c32x4!(30.75, -53.875, 48.5, -32.625, 89.875, -12.375, 0.625, -57.375),
        c32x4!(8.0, 98.0, 116.375, 48.125, -41.75, -111.625, -130.125, 60.75),
        c32x4!(-238.5, -155.5, 59.0, 114.625, 81.125, -36.0, 67.875, -111.875),
        c32x4!(-183.0, -37.375, -120.25, -127.0, -15.625, 30.25, 69.625, 149.25),
        c32x4!(68.375, 146.625, 55.875, -68.125, 7.0, 98.125, -6.5, -117.875),
        c32x4!(-51.125, 61.25, 112.75, 135.375, -124.375, -51.0, -20.125, 50.0),
        c32x4!(67.375, 41.5, -44.625, -71.75, -63.25, 60.625, 60.25, 18.0),
        c32x4!(-53.5, -37.625, -52.125, 88.875, -39.25, -29.375, -83.25, -58.0),
        c32x4!(-21.75, -13.375, 0.625, -86.875, -6.0, 46.25, 75.125, 2.125),
        c32x4!(-55.125, 149.375, 28.625, 0.875, -102.625, -16.75, -92.625, -58.125),
        c32x4!(-112.875, 126.0, 35.0, 42.0, -41.5, 45.0, 55.75, 1.125),
        c32x4!(-111.5, 6.125, 99.0, 173.0, 66.375, 101.25, 114.125, -166.5),
        c32x4!(23.75, 117.375, -122.75, 22.75, -79.25, -139.5, -95.25, 30.375),
        c32x4!(82.75, -2.875, 100.875, -21.75, -39.5, -98.75, -93.125, -0.5),
        c32x4!(52.625, 32.75, -42.625, 87.25, 30.375, 116.875, -5.5, 46.5),
        c32x4!(-76.75, 103.625, 27.0, -47.875, 38.0, -22.625, 37.875, -81.0),
        c32x4!(-156.75, 84.625, 108.0, -37.75, 56.125, 44.125, -194.75, 12.625),
        c32x4!(84.25, -55.75, -186.875, 47.625, -125.875, 42.75, 44.5, -186.0),
        c32x4!(69.375, -32.75, 77.625, -10.375, -28.375, 72.375, 80.75, 47.5),
        c32x4!(-155.375, -122.0, -131.625, -92.375, 85.25, -106.125, -29.875, -177.625),
        c32x4!(-81.375, 109.875, 253.625, -107.75, 24.625, -111.875, -129.0, 60.5),
        c32x4!(-64.25, 86.125, 93.625, -140.375, -134.875, 83.0, 92.375, -90.125),
        c32x4!(-10.875, -21.0, 58.0, -37.5, -111.625, 30.625, -57.5, -108.875),
        c32x4!(-69.875, -91.25, 46.375, 91.5, 77.625, -10.375, -42.375, 66.25),
        c32x4!(12.0, 21.5, 119.5, 53.5, -40.0, -45.25, 66.5, 27.75),
        c32x4!(308.625, -86.875, 330.875, 127.25, 245.25, 49.5, 209.5, -18.875),
        c32x4!(133.75, 18.875, -169.75, -64.25, -213.0, -245.0, -166.5, -224.375),
        c32x4!(63.75, 57.375, -64.0, -11.875, -102.25, 84.75, -3.875, -57.5),
        c32x4!(-57.75, 37.375, -72.5, -113.75, 3.5, -27.375, -97.25, -196.125),
        c32x4!(-60.625, 181.875, 80.875, 10.375, 200.875, 135.375, 78.25, 19.625),
        c32x4!(-154.0, 84.125, -10.75, -26.625, -58.5, 36.5, -43.375, -131.0),
        c32x4!(-71.625, 195.0, 70.75, -37.625, 186.375, 7.5, -79.5, -104.0),
        c32x4!(-122.625, 53.75, 201.5, 58.625, 32.5, -52.75, -154.625, -69.625),
        c32x4!(35.875, 41.75, 122.0, 8.875, -93.0, 112.25, -24.0, -78.25),
        c32x4!(-85.125, 79.125, -166.375, -79.25, 105.25, 17.0, 152.75, -20.0),
        c32x4!(23.625, -47.5, -53.625, -135.375, -16.375, -46.875, 70.375, -44.75),
        c32x4!(39.875, 116.375, -11.75, 27.125, 29.875, 42.5, 45.625, -61.75),
        c32x4!(67.0, 66.625, 53.75, 40.25, -42.375, 52.5, -54.0, -54.75),
        c32x4!(67.75, -28.375, 110.75, -76.0, 12.0, 81.0, -51.625, -195.125),
        c32x4!(-63.625, -61.875, -50.375, -58.0, -33.375, -45.375, 6.5, -40.25),
        c32x4!(-51.125, -67.0, -47.375, 45.625, 49.875, 70.625, 15.25, -54.125),
        c32x4!(-4.875, 62.625, 7.0, 74.25, -43.0, -6.875, -140.625, 12.25),
        c32x4!(-51.375, 81.125, 43.75, -36.875, -4.875, -60.75, -121.875, -33.875),
        c32x4!(-54.25, 19.75, 2.875, 44.375, 110.625, -98.125, 68.875, -96.0),
        c32x4!(22.25, -96.25, 5.125, -50.125, 67.0, -22.625, 8.875, -51.875),
        c32x4!(-8.5, 56.875, 134.125, -112.0, 60.125, -222.875, -164.25, -153.625),
        c32x4!(-56.625, -236.875, 67.75, -18.25, -155.125, -119.0, -98.75, -109.125),
        c32x4!(-23.75, -80.125, -24.0, 64.125, -174.375, -56.875, -90.75, -196.125),
        c32x4!(-186.5, -130.125, 123.875, -11.0, -53.75, 63.375, -113.625, 101.5),
        c32x4!(45.75, -15.75, -13.25, 12.5, 80.625, 38.625, -1.0, -18.5),
        c32x4!(65.0, -93.375, -80.75, 148.25, -109.625, -21.5, -11.875, -116.625),
        c32x4!(-189.0, 17.75, 20.875, -84.0, -2.625, -28.375, 68.625, -119.5),
        c32x4!(-61.375, -45.0, -32.25, 91.5, -61.125, 35.25, 7.5, -152.125),
        c32x4!(-205.375, 12.125, -56.125, 5.375, 176.25, 45.25, -136.625, -21.375),
        c32x4!(-15.0, -26.75, 195.625, -108.0, -75.75, 37.875, 109.5, -64.875),
        c32x4!(25.25, -214.75, 56.75, 278.5, 70.25, -55.625, -55.375, 49.625),
        c32x4!(37.25, -241.625, -112.0, -39.875, 81.75, -181.375, -228.875, -138.5),
        c32x4!(336.875, -33.5, 305.625, 59.875, 300.375, 59.625, 206.25, -119.375),
        c32x4!(40.375, -109.875, 212.375, 79.5, 71.375, -56.125, -173.75, -158.0),
        c32x4!(-207.875, -104.125, 1.625, -44.25, -12.75, -165.5, -198.875, 3.0),
        c32x4!(-219.625, 19.625, -69.375, 39.875, 59.125, 9.75, -80.875, 78.625),
        c32x4!(-195.625, 11.875, -110.5, -18.75, 47.0, 21.75, 97.625, -37.625),
        c32x4!(-129.375, -42.25, -20.125, -38.5, 34.625, -40.125, 14.0, -94.625),
        c32x4!(-103.125, 77.25, -211.75, -86.625, 54.25, 59.25, -145.25, -202.25),
        c32x4!(-7.25, -25.5, 10.5, -65.25, 34.125, 12.25, 91.5, -91.125),
        c32x4!(-104.25, -69.0, 1.125, -48.125, -91.625, 21.125, -119.0, 41.125),
        c32x4!(-22.875, 47.5, -38.0, -64.75, -69.125, 116.375, 20.5, -32.0),
        c32x4!(-0.5, -35.875, -124.125, 66.625, -83.5, -54.625, -75.375, -118.75),
        c32x4!(-147.125, -35.0, 74.75, -33.625, -29.625, -92.625, 10.25, -310.375),
        c32x4!(93.125, 62.0, 10.625, -24.625, -122.75, 81.0, -104.75, -199.5),
        c32x4!(-61.25, -34.375, -32.0, 50.75, 100.0, 25.375, -156.375, -311.125),
        c32x4!(-55.125, -56.375, -75.0, -13.375, 97.875, -47.0, -74.625, -138.375),
        c32x4!(57.625, 12.375, 34.0, -111.125, 0.5, -40.75, 16.375, -84.5),
        c32x4!(-7.25, 28.75, 59.5, 64.0, 53.75, 5.0, -69.0, -82.5),
        c32x4!(-123.0, -44.625, 69.75, 34.5, 34.75, 51.5, -22.5, -56.75),
        c32x4!(-26.0, -92.75, -95.0, -71.25, -60.0, 6.0, -84.625, -50.0),
        c32x4!(-110.25, 24.0, 98.625, 70.0, -56.75, -40.375, 63.125, -116.0),
        c32x4!(-112.125, 75.875, -11.75, -69.25, -169.875, 116.0, -26.0, -135.125),
        c32x4!(8.0, -42.625, 163.75, 32.0, 221.0, 5.25, -31.125, -237.25),
        c32x4!(-94.5, -13.375, 14.75, 44.375, -109.625, -73.75, 111.75, -53.125),
        c32x4!(-162.0, 125.5, -87.125, -65.625, -127.125, -141.5, 39.125, -87.375),
        c32x4!(84.75, -131.875, 109.0, 84.5, 15.875, 42.0, -142.25, -148.375),
        c32x4!(-205.375, 35.25, 45.875, -302.5, -87.25, 120.875, 20.875, -237.625),
        c32x4!(-83.625, 143.625, -39.875, -134.25, 17.75, -91.25, -23.25, -50.375),
        c32x4!(-74.625, 159.0, -38.75, -8.625, 120.25, 82.375, -38.875, -102.625),
        c32x4!(-61.625, -136.5, -57.75, 98.875, 70.25, 57.875, 14.125, -121.625),
        c32x4!(-104.0, -39.125, -96.25, -102.625, -34.25, -50.625, 68.0, 30.75),
        c32x4!(-93.375, -22.125, -50.875, -178.75, -12.125, -8.375, -15.25, -330.75),
        c32x4!(-54.375, -43.5, 40.125, -83.0, -49.75, 120.375, -209.75, -334.5),
        c32x4!(336.125, 35.0, 357.875, 68.875, 304.5, 188.125, 370.75, -183.0),
        c32x4!(-236.25, -21.5, 47.375, -24.375, -105.125, -194.375, 5.375, -67.25),
        c32x4!(-110.75, 75.0, 83.375, -71.625, 25.375, -89.625, -3.75, -112.5),
        c32x4!(20.375, -67.0, 11.0, 9.375, -20.125, 65.375, -91.625, -51.125),
        c32x4!(-125.125, -133.125, 10.625, -11.125, -91.25, 58.75, 78.75, -82.125),
        c32x4!(18.875, -178.0, -54.625, -84.375, 102.25, -178.125, 74.625, -194.875),
        c32x4!(-218.75, -13.375, -134.0, 109.625, 14.625, 0.375, -4.875, -29.25),
        c32x4!(157.75, 84.375, 162.75, -72.5, -157.75, 96.75, 41.125, -194.0),
        c32x4!(77.125, 22.625, -77.375, -81.875, 60.375, 128.5, 187.625, -164.75),
        c32x4!(-83.75, 176.125, 149.25, 54.625, -27.5, 21.625, -93.875, -31.25),
        c32x4!(-89.75, 47.75, 58.875, -15.875, 49.25, 5.625, -130.25, -192.5),
        c32x4!(-69.125, -184.25, -56.375, -29.0, 93.625, -5.75, 57.625, -17.125),
        c32x4!(1.375, -122.25, 158.5, 45.0, -34.875, -79.5, 61.625, 10.5),
        c32x4!(-23.25, -37.625, 100.75, 7.375, 49.75, -69.875, 98.375, -115.75),
        c32x4!(-34.125, -79.0, 30.125, 12.25, 77.875, -14.375, -107.875, -14.5),
        c32x4!(-49.0, -20.0, -78.5, 3.5, 19.25, 20.5, 88.125, 10.875),
        c32x4!(-31.625, 0.125, 37.625, 55.125, -74.625, 33.0, -55.875, -56.625),
        c32x4!(-28.375, -95.25, -41.125, -27.625, -37.75, 94.625, -83.375, 20.25),
        c32x4!(-69.25, -4.25, -19.75, -4.625, -27.75, 116.25, -78.625, -112.75),
        c32x4!(-183.375, -95.75, 96.875, -95.375, -56.75, -80.625, -94.75, -99.125),
        c32x4!(-29.5, -31.125, -204.375, -10.0, 40.625, 92.75, -33.5, -158.0),
        c32x4!(-78.125, -101.875, 1.375, -123.125, 65.375, -29.875, -117.25, -2.625),
        c32x4!(137.375, -27.25, -3.875, 25.875, -84.875, -100.5, 259.75, -24.25),
        c32x4!(-11.375, -110.25, 9.25, 93.0, 68.625, -18.5, -87.0, -236.375),
        c32x4!(-89.0, 199.75, -41.5, 114.625, -26.375, -36.0, -12.75, -132.0),
        c32x4!(-193.125, -121.125, 19.25, -1.375, 48.375, 184.875, 105.0, 14.5),
        c32x4!(-66.375, -49.875, 93.625, -159.75, -16.875, 121.125, -11.875, -58.5),
        c32x4!(33.625, -107.125, -67.875, -128.125, -54.875, -214.75, 10.25, -93.125),
        c32x4!(-140.75, -10.0, -115.75, 69.375, 7.625, -132.375, -3.75, -20.75),
        c32x4!(-10.625, -157.125, 207.75, -56.25, 104.75, 176.375, -67.75, -104.125),
        c32x4!(66.0, -23.75, -183.125, 256.875, -66.875, 34.75, 11.875, -287.125),
        c32x4!(5.25, 187.5, 147.125, 9.375, -12.0, -69.0, -19.5, -355.875),
        c32x4!(351.0, -89.25, 493.875, 20.25, 327.625, 130.75, 392.125, -262.75),
        c32x4!(21.875, 21.25, -100.75, -219.375, -15.375, -125.125, -82.625, -259.625),
        c32x4!(-149.5, -20.625, -99.625, 46.875, 7.75, -12.875, 53.125, 99.125),
        c32x4!(91.0, -44.5, 131.5, -104.5, -28.375, -133.375, -38.625, -262.0),
        c32x4!(6.75, -123.25, -58.25, -198.75, 22.5, -124.125, 108.5, -286.375),
        c32x4!(18.5, 34.125, 36.25, -48.125, 36.875, -66.625, 139.375, -21.375),
        c32x4!(-124.0, -62.125, -35.625, 76.0, 94.875, 15.625, -64.75, 101.375),
        c32x4!(58.625, -249.875, -35.125, -2.0, 19.875, -73.0, 62.625, -55.625),
        c32x4!(-75.5, -112.75, 17.375, 56.875, -111.875, -51.75, -87.875, 15.875),
        c32x4!(-116.75, 2.125, -7.875, 0.875, -3.25, 63.125, -15.375, -25.375),
        c32x4!(-108.25, -90.375, 96.875, 63.0, -148.0, -24.625, 23.625, -203.0),
        c32x4!(53.875, -155.5, 16.5, 23.0, 12.375, 119.0, 94.625, -69.625),
        c32x4!(-39.0, -17.5, 56.625, 76.125, 72.0, 133.875, 34.0, -124.375),
        c32x4!(-70.625, -39.125, -82.5, -54.625, -119.75, 3.875, 97.75, 50.5),
        c32x4!(40.75, -66.5, -64.25, -3.875, -35.875, -6.5, -114.125, -51.25),
        c32x4!(-16.75, 27.875, -9.875, 39.0, 50.875, 12.875, 95.25, 7.375),
        c32x4!(-28.625, -32.625, -41.625, 22.625, 28.5, 77.625, -39.5, 22.0),
        c32x4!(-112.25, -14.25, -46.25, -35.875, -19.0, -13.75, 107.375, 60.375),
        c32x4!(-100.75, 99.125, -76.375, -133.5, 66.5, -66.875, -72.5, 26.625),
        c32x4!(-51.375, -45.125, 101.75, -71.625, -56.625, -4.125, -42.0, 21.0),
        c32x4!(-72.5, 0.875, 91.25, 83.625, 22.875, -5.25, 61.25, -185.25),
        c32x4!(-64.25, -11.0, -75.75, -72.5, -191.125, -0.5, 94.75, -46.875),
        c32x4!(-45.25, -54.75, -46.5, -73.0, -51.375, -38.75, 47.0, 121.5),
        c32x4!(-287.75, -7.625, -66.25, -76.875, -30.875, -73.0, -8.875, -2.125),
        c32x4!(-95.25, 17.375, 72.375, 222.375, -181.75, 70.75, 95.25, -177.0),
        c32x4!(-0.5, -34.875, -58.625, -62.875, 36.125, 53.625, 81.375, -188.75),
        c32x4!(-137.125, -58.25, -78.75, -4.625, 95.0, 42.375, -20.25, -95.375),
        c32x4!(-59.25, 11.875, 23.0, 28.5, -17.25, 37.5, -42.875, -123.125),
        c32x4!(-31.625, 9.875, -71.875, 211.75, -144.5, -30.625, 44.25, -220.25),
        c32x4!(-164.625, 35.125, 231.75, -202.25, -68.25, -140.125, 85.0, -172.375),
        c32x4!(-198.0, 172.125, 28.0, 343.25, -108.125, -64.625, -40.0, -107.5),
        c32x4!(69.625, 136.875, 127.25, -126.375, -16.375, 125.125, -17.5, -36.875),
        c32x4!(189.0, 87.25, 143.125, -46.75, 375.0, -16.125, 383.375, -60.0),
        c32x4!(16.25, 10.125, 16.0, -47.5, 11.5, -62.25, -35.75, 54.375),
        c32x4!(-147.875, -163.25, -67.0, -7.375, -116.5, -3.0, -54.25, -257.75),
        c32x4!(-318.0, 29.375, -6.25, -26.625, -42.75, 104.0, 53.0, -193.125),
        c32x4!(33.25, -105.125, 0.375, 63.125, 17.125, 127.75, -85.25, -46.75),
        c32x4!(71.5, -114.75, -167.0, 163.625, 29.125, -23.125, 53.25, -131.0),
        c32x4!(-69.875, -133.25, -67.375, 28.625, 207.5, 107.875, -54.625, -17.625),
        c32x4!(-132.25, -200.375, -12.25, -76.125, 147.75, 100.25, -162.75, -60.0),
        c32x4!(-178.125, -40.25, 12.625, -119.875, 1.375, 65.875, -45.375, -84.75),
        c32x4!(-80.75, -105.625, -53.0, 168.5, 104.125, 41.75, 218.875, -151.75),
        c32x4!(-55.25, -59.75, 78.875, -153.75, -79.625, 10.125, -86.5, -152.0),
        c32x4!(13.625, -81.0, -61.125, -137.375, 283.25, -61.5, -30.5, -54.75),
        c32x4!(-107.375, 100.75, 31.375, 41.0, -11.75, -141.25, 57.375, -155.625),
        c32x4!(-58.375, -82.75, -48.625, -0.25, -50.375, -77.125, 26.375, -77.75),
        c32x4!(-19.75, -36.625, 26.375, 51.0, -50.375, 167.625, -60.375, -64.625),
        c32x4!(26.875, 22.75, -31.625, -18.875, -6.0, 7.25, 6.875, -48.0),
        c32x4!(-45.625, 9.125, 69.75, -37.0, -17.0, 57.375, 33.625, -58.0),
        c32x4!(-43.5, -42.5, 24.0, 26.25, -25.0, 18.5, -35.125, -157.25),
        c32x4!(13.125, -26.875, -20.25, 35.0, 27.75, 26.875, 22.25, -23.625),
        c32x4!(-241.25, 66.25, 35.875, 36.125, -33.0, -10.375, -8.125, -58.875),
        c32x4!(-39.75, -72.125, 58.875, -187.25, 151.125, 51.5, 18.125, -114.125),
        c32x4!(-44.0, 14.25, 89.875, 115.125, 70.75, 146.125, -163.625, -101.75),
        c32x4!(-97.375, -62.75, 113.875, 106.875, -151.25, 47.5, -60.25, 136.625),
        c32x4!(64.5, -15.375, 42.375, -88.5, 58.0, 77.375, -30.25, -379.125),
        c32x4!(-15.0, -4.625, 34.625, 29.625, -25.875, -92.5, -145.5, -118.125),
        c32x4!(-100.5, 114.375, -109.625, -71.75, 30.75, 180.875, 15.625, -54.375),
        c32x4!(-63.5, -22.875, -66.625, 148.625, 201.5, 66.875, 137.375, -207.0),
        c32x4!(55.75, -110.375, -106.375, 134.875, 70.375, 3.125, 50.625, -372.875),
        c32x4!(-125.125, -25.5, -228.375, -138.5, 11.0, -19.5, -16.5, -66.0),
        c32x4!(-23.5, -99.625, 112.0, 20.25, -49.75, 141.125, -51.5, -62.5),
        c32x4!(-70.0, 25.625, -89.25, 97.375, 58.75, -118.0, 46.875, -12.0),
        c32x4!(-61.5, -47.0, -11.75, -58.75, 23.625, -18.75, 97.5, -168.0),
        c32x4!(360.125, -117.875, 298.25, 143.75, 240.625, -75.75, 219.25, -45.125),
        c32x4!(-101.0, 32.0, 168.0, -3.375, -68.125, -15.0, -20.0, -136.125),
        c32x4!(-32.875, -140.375, -42.375, -76.625, -28.125, -108.0, -1.375, -167.25),
        c32x4!(-139.875, 6.625, -90.125, 159.625, 6.75, -2.875, -35.375, -11.375),
        c32x4!(-132.375, 56.25, 26.875, 111.5, 46.375, -66.625, 139.125, -151.25),
        c32x4!(-71.875, -90.0, 22.5, 48.0, 159.625, 44.0, 24.625, -293.625),
        c32x4!(-178.125, -40.875, 78.25, 40.0, 62.375, 73.5, 44.375, -197.0),
        c32x4!(-122.125, -13.625, 164.5, -32.0, -40.875, -39.0, 7.125, -380.0),
        c32x4!(-141.625, 47.625, -19.125, 115.375, 13.5, -11.625, -75.125, -30.625),
        c32x4!(-43.375, 127.375, 1.0, -10.75, 154.25, 104.0, 270.125, -244.0),
        c32x4!(-221.875, -98.125, 11.375, 20.375, -72.5, 71.0, 2.0, -66.25),
        c32x4!(-103.875, -60.375, 91.25, 65.875, 31.875, 104.5, 29.125, -175.875),
        c32x4!(-6.125, -68.125, -50.75, 86.125, 97.0, 60.875, 62.625, -161.75),
        c32x4!(-69.125, 35.375, -17.125, 103.375, 15.625, -53.0, 10.5, -158.25),
        c32x4!(-28.625, -97.375, -53.625, 118.625, 2.625, -23.875, -104.25, -161.5),
        c32x4!(-54.25, -51.125, -23.25, -90.25, -7.875, 22.375, 18.5, 24.875),
        c32x4!(-77.25, -54.0, 80.0, 13.625, 28.25, -13.125, -18.625, -84.0),
        c32x4!(3.5, -70.0, -47.125, 15.125, -24.625, -8.75, 33.0, -49.75),
        c32x4!(24.0, -66.0, -17.875, -44.5, 21.875, -9.0, 77.0, -171.875),
        c32x4!(120.375, -88.875, -6.75, 4.75, 118.375, -6.5, -91.5, -7.75),
        c32x4!(-45.125, -86.625, 52.0, -12.125, 47.875, 88.25, -114.125, -161.625),
        c32x4!(-49.375, -101.0, 153.25, -64.125, -5.625, -211.375, -101.5, -177.875),
        c32x4!(-89.75, -5.625, -85.5, 12.875, 78.875, 99.875, 180.625, 27.5),
        c32x4!(-48.875, 11.125, -54.25, 37.625, -47.375, -34.125, 61.875, -52.625),
        c32x4!(-143.375, -82.875, -112.75, -2.875, 65.75, 295.75, 4.875, -141.625),
        c32x4!(5.0, -64.875, -130.375, -94.375, 42.125, 29.5, -10.875, 6.125),
        c32x4!(14.75, -42.125, -65.0, -109.125, 99.0, -29.125, 21.875, -297.0),
        c32x4!(-29.375, -58.625, 38.875, 24.125, -76.875, -3.625, -81.875, -47.0),
        c32x4!(-54.625, -46.0, -97.375, 17.875, 19.875, -130.5, 25.25, -86.875),
        c32x4!(-97.0, 11.5, 10.625, 10.0, -2.625, -29.0, 126.25, -193.625),
        c32x4!(25.25, -99.625, 67.375, 82.25, -23.75, -86.875, -145.75, -32.0),
        c32x4!(-2.625, -206.125, 40.0, 83.125, 56.25, 59.75, 98.75, -192.875),
        c32x4!(213.5, 18.75, 403.625, 24.125, 319.75, 6.25, 342.75, -78.375),
        c32x4!(-38.5, -75.625, -110.625, -8.0, 122.125, -8.125, 78.875, -172.625),
        c32x4!(-120.0, -122.25, -70.75, 15.875, 150.25, 70.25, 138.0, -61.75),
        c32x4!(-71.125, -76.75, -8.5, -85.0, -42.75, 37.0, 141.25, -188.875),
        c32x4!(-112.5, -23.625, 4.25, -34.5, 122.375, 34.625, 7.5, 26.5),
        c32x4!(-65.0, 41.0, -8.375, -256.25, 15.375, 16.625, 152.625, -116.5),
        c32x4!(78.875, 143.5, -34.5, 78.5, -100.0, -38.625, 31.75, -204.125),
        c32x4!(18.125, -4.375, 74.875, 13.0, -48.5, 62.0, -68.625, -31.625),
        c32x4!(-146.0, 8.125, -83.875, 17.5, 81.25, 18.25, -45.125, -159.5),
        c32x4!(3.375, -91.5, -30.75, -110.75, 56.375, 26.375, -3.0, -101.125),
        c32x4!(-84.0, -92.0, -54.375, 134.375, 157.25, -46.125, 79.25, 16.5),
        c32x4!(71.875, -63.5, -105.0, -31.875, 8.5, 163.875, 33.625, 49.75),
        c32x4!(-79.25, 24.375, -97.875, 33.875, -20.375, -34.375, 71.375, -104.375),
        c32x4!(-158.0, -12.875, -74.0, -11.875, 75.125, 90.625, 21.875, -102.25),
        c32x4!(-78.5, 4.75, 5.25, 56.25, 27.0, 0.5, -16.75, -74.375),
        c32x4!(-81.25, -55.5, -94.0, -37.75, -26.5, -46.875, 27.875, -90.375),
    ];

    #[test]
    fn test_write_main_row() {
        let temp_dir = tempdir().unwrap();
        let table_path = temp_dir.path().join("test.ms");
        let phase_centre = RADec::new(0., -0.471238898038468967);
        let ms_writer = MeasurementSetWriter::new(&table_path, phase_centre, None);
        ms_writer.decompress_default_tables().unwrap();
        ms_writer.decompress_source_table().unwrap();
        ms_writer.add_cotter_mods(768);

        let flags = Array::from_shape_fn((768, 4), |(c, _)| c > 546);
        let weights = Array::from_elem((768, 4), 8_f32);

        let mut main_table = Table::open(&table_path, TableOpenMode::ReadWrite).unwrap();

        main_table.add_rows(1).unwrap();

        ms_writer
            .write_main_row(
                &mut main_table,
                0,
                5077351976.000001,
                5077351976.000001,
                0,
                1,
                0,
                &vec![-54.23287132681204, -1.1046021021675756, 6.190270793715456],
                2.,
                -1,
                1,
                -1,
                &vec![1., 1., 1., 1.],
                &arr2(VIS_DATA_1254670392),
                &flags,
                &weights,
                false,
            )
            .unwrap();
        drop(ms_writer);

        let mut main_table = Table::open(&table_path, TableOpenMode::Read).unwrap();
        let mut expected_table =
            Table::open(PATH_1254670392.join(""), TableOpenMode::Read).unwrap();

        assert_table_nrows_match!(main_table, expected_table);
        for col_name in [
            "ANTENNA1",
            "ANTENNA2",
            "ARRAY_ID",
            "DATA_DESC_ID",
            "DATA",
            "EXPOSURE",
            "FEED1",
            "FEED2",
            "FIELD_ID",
            // TODO
            // "FLAG_CATEGORY",
            "FLAG_ROW",
            "FLAG",
            "INTERVAL",
            "OBSERVATION_ID",
            "PROCESSOR_ID",
            "SCAN_NUMBER",
            "SIGMA",
            "STATE_ID",
            "TIME_CENTROID",
            "TIME",
            "UVW",
            "WEIGHT_SPECTRUM",
            "WEIGHT",
        ] {
            assert_table_columns_match!(main_table, expected_table, col_name);
        }
    }

    #[cfg(feature = "mwalib")]
    #[test]
    fn test_write_vis_from_mwalib() {
        use ndarray::Array4;

        let temp_dir = tempdir().unwrap();
        let table_path = temp_dir.path().join("test.ms");
        let array_pos = Some(LatLngHeight {
            longitude_rad: COTTER_MWA_LONGITUDE_RADIANS,
            latitude_rad: COTTER_MWA_LATITUDE_RADIANS,
            height_metres: COTTER_MWA_HEIGHT_METRES,
        });

        let context = CorrelatorContext::new(
            &String::from("tests/data/1254670392_avg/1254670392.metafits"),
            &((1..=24)
                .map(|i| {
                    format!(
                        "tests/data/1254670392_avg/1254670392_20191009153257_gpubox{:02}_00.fits",
                        i
                    )
                })
                .collect::<Vec<_>>()),
        )
        .unwrap();

        let phase_centre = RADec::from_mwalib_phase_or_pointing(&context.metafits_context);
        let mut ms_writer = MeasurementSetWriter::new(&table_path, phase_centre, array_pos);

        let mwalib_timestep_range = 0..1_usize;
        let mwalib_coarse_chan_range = *context.provided_coarse_chan_indices.first().unwrap()
            ..(*context.provided_coarse_chan_indices.last().unwrap() + 1);
        let mwalib_baseline_idxs = vec![1_usize];

        ms_writer
            .initialize_from_mwalib(&context, &mwalib_timestep_range, &mwalib_coarse_chan_range)
            .unwrap();

        let jones_array = Array3::from_shape_fn((1, 768, 1), |(_, c, _)| {
            Jones::from([
                VIS_DATA_1254670392[c][0],
                VIS_DATA_1254670392[c][1],
                VIS_DATA_1254670392[c][2],
                VIS_DATA_1254670392[c][3],
            ])
        });

        let weight_array = Array4::from_elem((1, 768, 1, 4), 8.);
        let flag_array = Array::from_shape_fn((1, 768, 1, 4), |(_, c, _, _)| c > 546);

        ms_writer
            .write_vis_mwalib(
                jones_array.view(),
                weight_array.view(),
                flag_array.view(),
                &context,
                &mwalib_timestep_range,
                &mwalib_coarse_chan_range,
                &mwalib_baseline_idxs,
            )
            .unwrap();

        let mut main_table = Table::open(&table_path, TableOpenMode::Read).unwrap();
        let mut expected_table =
            Table::open(PATH_1254670392.join(""), TableOpenMode::Read).unwrap();

        assert_table_nrows_match!(main_table, expected_table);
        for col_name in [
            // Time is wrong in Cotter
            // "TIME",
            "TIME_CENTROID",
            "ANTENNA1",
            "ANTENNA2",
            "DATA_DESC_ID",
            "UVW",
            "INTERVAL",
            "EXPOSURE",
            "PROCESSOR_ID",
            "SCAN_NUMBER",
            "STATE_ID",
            "SIGMA",
            "WEIGHT",
            "WEIGHT_SPECTRUM",
            "FLAG",
            // Cotter doesn't write this anyway
            // "FLAG_CATEGORY",
            // Cotter is wrong, it doesn't flag a row when all of its' flags are set
            // "FLAG_ROW",
        ] {
            if col_name == "TIME_CENTROID" {
                assert_table_columns_match!(main_table, expected_table, col_name, 1e-5);
            } else {
                assert_table_columns_match!(main_table, expected_table, col_name);
            }
        }
    }
}<|MERGE_RESOLUTION|>--- conflicted
+++ resolved
@@ -1,16 +1,12 @@
-<<<<<<< HEAD
 use crate::{
     c32,
-    io::error::{IOError, MeasurementSetWriteError},
+    io::error::{MeasurementSetWriteError},
     ndarray::{array, Array2, Array3, ArrayView3, ArrayView4, Axis},
-    precession::precess_time,
-    time::{gps_millis_to_epoch, gps_to_epoch},
-    Jones, LatLngHeight, RADec, XyzGeodetic, ENH, UVW,
-=======
+    LatLngHeight, RADec
+};
 use std::{
     fs::create_dir_all,
     path::{Path, PathBuf},
->>>>>>> 26fd6e0e
 };
 
 use flate2::read::GzDecoder;
@@ -22,7 +18,6 @@
 use tar::Archive;
 
 use super::VisWritable;
-use crate::{c32, io::error::MeasurementSetWriteError, ndarray::prelude::*, LatLngHeight, RADec};
 
 cfg_if::cfg_if! {
     if #[cfg(feature = "mwalib")] {
@@ -32,9 +27,6 @@
             f64::consts::FRAC_PI_2,
         };
 
-<<<<<<< HEAD
-use super::{VisWritable};
-=======
         use log::trace;
         use itertools::izip;
         use mwalib::CorrelatorContext;
@@ -46,7 +38,6 @@
         };
     }
 }
->>>>>>> 26fd6e0e
 
 lazy_static! {
     static ref DEFAULT_TABLES_GZ: &'static [u8] =
